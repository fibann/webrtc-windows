--- conflicted
+++ resolved
@@ -49,24 +49,7 @@
 //////////////////////////////////////////
 
 WinUWPH264EncoderImpl::WinUWPH264EncoderImpl()
-<<<<<<< HEAD
 {
-=======
-  : firstFrame_(true)
-  , startTime_(0)
-  , framePendingCount_(0)
-  , frameCount_(0)
-  , lastFrameDropped_(false)
-  , width_(0)
-  , height_(0)
-  , max_frame_rate_(0)
-  , target_bps_(0)
-  , max_bitrate_(0)
-  , mode_(kRealtimeVideo)
-  , frame_dropping_on_(false)
-  , key_frame_interval_(0)
-  , lastTimestampHns_(0) {
->>>>>>> a077ef74
 }
 
 WinUWPH264EncoderImpl::~WinUWPH264EncoderImpl() {
