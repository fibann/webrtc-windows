﻿<?xml version="1.0" encoding="utf-8"?>
<Project ToolsVersion="4.0" xmlns="http://schemas.microsoft.com/developer/msbuild/2003">
  <ItemGroup>
    <ClCompile Include="pch.cpp" />
    <ClCompile Include="Generated Files\module.g.cpp" />
    <ClCompile Include="..\..\..\..\xplatform\webrtc\sdk\windows\wrapper\generated\cppwinrt\AudioOptions.cpp">
      <Filter>wrapper\generated\cppwinrt</Filter>
    </ClCompile>
    <ClCompile Include="..\..\..\..\xplatform\webrtc\sdk\windows\wrapper\generated\cppwinrt\AudioTrackSource.cpp">
      <Filter>wrapper\generated\cppwinrt</Filter>
    </ClCompile>
    <ClCompile Include="..\..\..\..\xplatform\webrtc\sdk\windows\wrapper\generated\cppwinrt\Constraint.cpp">
      <Filter>wrapper\generated\cppwinrt</Filter>
    </ClCompile>
    <ClCompile Include="..\..\..\..\xplatform\webrtc\sdk\windows\wrapper\generated\cppwinrt\cppwinrt_Helpers.cpp">
      <Filter>wrapper\generated\cppwinrt</Filter>
    </ClCompile>
    <ClCompile Include="..\..\..\..\xplatform\webrtc\sdk\windows\wrapper\generated\cppwinrt\cppwinrt_Helpers2.cpp">
      <Filter>wrapper\generated\cppwinrt</Filter>
    </ClCompile>
    <ClCompile Include="..\..\..\..\xplatform\webrtc\sdk\windows\wrapper\generated\cppwinrt\cppwinrt_Helpers3.cpp">
      <Filter>wrapper\generated\cppwinrt</Filter>
    </ClCompile>
    <ClCompile Include="..\..\..\..\xplatform\webrtc\sdk\windows\wrapper\generated\cppwinrt\cppwinrt_Helpers4.cpp">
      <Filter>wrapper\generated\cppwinrt</Filter>
    </ClCompile>
    <ClCompile Include="..\..\..\..\xplatform\webrtc\sdk\windows\wrapper\generated\cppwinrt\cppwinrt_Helpers5.cpp">
      <Filter>wrapper\generated\cppwinrt</Filter>
    </ClCompile>
    <ClCompile Include="..\..\..\..\xplatform\webrtc\sdk\windows\wrapper\generated\cppwinrt\cppwinrt_Helpers6.cpp">
      <Filter>wrapper\generated\cppwinrt</Filter>
    </ClCompile>
    <ClCompile Include="..\..\..\..\xplatform\webrtc\sdk\windows\wrapper\generated\cppwinrt\EventQueue.cpp">
      <Filter>wrapper\generated\cppwinrt</Filter>
    </ClCompile>
    <ClCompile Include="..\..\..\..\xplatform\webrtc\sdk\windows\wrapper\generated\cppwinrt\EventQueueMaker.cpp">
      <Filter>wrapper\generated\cppwinrt</Filter>
    </ClCompile>
    <ClCompile Include="..\..\..\..\xplatform\webrtc\sdk\windows\wrapper\generated\cppwinrt\MediaConstraints.cpp">
      <Filter>wrapper\generated\cppwinrt</Filter>
    </ClCompile>
    <ClCompile Include="..\..\..\..\xplatform\webrtc\sdk\windows\wrapper\generated\cppwinrt\MediaElement.cpp">
      <Filter>wrapper\generated\cppwinrt</Filter>
    </ClCompile>
    <ClCompile Include="..\..\..\..\xplatform\webrtc\sdk\windows\wrapper\generated\cppwinrt\MediaElementMaker.cpp">
      <Filter>wrapper\generated\cppwinrt</Filter>
    </ClCompile>
    <ClCompile Include="..\..\..\..\xplatform\webrtc\sdk\windows\wrapper\generated\cppwinrt\MediaSource.cpp">
      <Filter>wrapper\generated\cppwinrt</Filter>
    </ClCompile>
    <ClCompile Include="..\..\..\..\xplatform\webrtc\sdk\windows\wrapper\generated\cppwinrt\MediaStreamTrack.cpp">
      <Filter>wrapper\generated\cppwinrt</Filter>
    </ClCompile>
    <ClCompile Include="..\..\..\..\xplatform\webrtc\sdk\windows\wrapper\generated\cppwinrt\MediaTrackSource.cpp">
      <Filter>wrapper\generated\cppwinrt</Filter>
    </ClCompile>
    <ClCompile Include="..\..\..\..\xplatform\webrtc\sdk\windows\wrapper\generated\cppwinrt\MessageEvent.cpp">
      <Filter>wrapper\generated\cppwinrt</Filter>
    </ClCompile>
    <ClCompile Include="..\..\..\..\xplatform\webrtc\sdk\windows\wrapper\generated\cppwinrt\MillisecondIntervalRange.cpp">
      <Filter>wrapper\generated\cppwinrt</Filter>
    </ClCompile>
    <ClCompile Include="..\..\..\..\xplatform\webrtc\sdk\windows\wrapper\generated\cppwinrt\RTCAnswerOptions.cpp">
      <Filter>wrapper\generated\cppwinrt</Filter>
    </ClCompile>
    <ClCompile Include="..\..\..\..\xplatform\webrtc\sdk\windows\wrapper\generated\cppwinrt\RTCAudioHandlerStats.cpp">
      <Filter>wrapper\generated\cppwinrt</Filter>
    </ClCompile>
    <ClCompile Include="..\..\..\..\xplatform\webrtc\sdk\windows\wrapper\generated\cppwinrt\RTCAudioReceiverStats.cpp">
      <Filter>wrapper\generated\cppwinrt</Filter>
    </ClCompile>
    <ClCompile Include="..\..\..\..\xplatform\webrtc\sdk\windows\wrapper\generated\cppwinrt\RTCAudioSenderStats.cpp">
      <Filter>wrapper\generated\cppwinrt</Filter>
    </ClCompile>
    <ClCompile Include="..\..\..\..\xplatform\webrtc\sdk\windows\wrapper\generated\cppwinrt\RTCBitrateParameters.cpp">
      <Filter>wrapper\generated\cppwinrt</Filter>
    </ClCompile>
    <ClCompile Include="..\..\..\..\xplatform\webrtc\sdk\windows\wrapper\generated\cppwinrt\RTCCertificate.cpp">
      <Filter>wrapper\generated\cppwinrt</Filter>
    </ClCompile>
    <ClCompile Include="..\..\..\..\xplatform\webrtc\sdk\windows\wrapper\generated\cppwinrt\RTCCertificateStats.cpp">
      <Filter>wrapper\generated\cppwinrt</Filter>
    </ClCompile>
    <ClCompile Include="..\..\..\..\xplatform\webrtc\sdk\windows\wrapper\generated\cppwinrt\RTCCodecStats.cpp">
      <Filter>wrapper\generated\cppwinrt</Filter>
    </ClCompile>
    <ClCompile Include="..\..\..\..\xplatform\webrtc\sdk\windows\wrapper\generated\cppwinrt\RTCConfiguration.cpp">
      <Filter>wrapper\generated\cppwinrt</Filter>
    </ClCompile>
    <ClCompile Include="..\..\..\..\xplatform\webrtc\sdk\windows\wrapper\generated\cppwinrt\RTCDataChannel.cpp">
      <Filter>wrapper\generated\cppwinrt</Filter>
    </ClCompile>
    <ClCompile Include="..\..\..\..\xplatform\webrtc\sdk\windows\wrapper\generated\cppwinrt\RTCDataChannelEvent.cpp">
      <Filter>wrapper\generated\cppwinrt</Filter>
    </ClCompile>
    <ClCompile Include="..\..\..\..\xplatform\webrtc\sdk\windows\wrapper\generated\cppwinrt\RTCDataChannelInit.cpp">
      <Filter>wrapper\generated\cppwinrt</Filter>
    </ClCompile>
    <ClCompile Include="..\..\..\..\xplatform\webrtc\sdk\windows\wrapper\generated\cppwinrt\RTCDataChannelStats.cpp">
      <Filter>wrapper\generated\cppwinrt</Filter>
    </ClCompile>
    <ClCompile Include="..\..\..\..\xplatform\webrtc\sdk\windows\wrapper\generated\cppwinrt\RTCDtlsFingerprint.cpp">
      <Filter>wrapper\generated\cppwinrt</Filter>
    </ClCompile>
    <ClCompile Include="..\..\..\..\xplatform\webrtc\sdk\windows\wrapper\generated\cppwinrt\RTCDtmfSender.cpp">
      <Filter>wrapper\generated\cppwinrt</Filter>
    </ClCompile>
    <ClCompile Include="..\..\..\..\xplatform\webrtc\sdk\windows\wrapper\generated\cppwinrt\RTCDtmfToneChangeEvent.cpp">
      <Filter>wrapper\generated\cppwinrt</Filter>
    </ClCompile>
    <ClCompile Include="..\..\..\..\xplatform\webrtc\sdk\windows\wrapper\generated\cppwinrt\RTCError.cpp">
      <Filter>wrapper\generated\cppwinrt</Filter>
    </ClCompile>
    <ClCompile Include="..\..\..\..\xplatform\webrtc\sdk\windows\wrapper\generated\cppwinrt\RTCIceCandidate.cpp">
      <Filter>wrapper\generated\cppwinrt</Filter>
    </ClCompile>
    <ClCompile Include="..\..\..\..\xplatform\webrtc\sdk\windows\wrapper\generated\cppwinrt\RTCIceCandidateInit.cpp">
      <Filter>wrapper\generated\cppwinrt</Filter>
    </ClCompile>
    <ClCompile Include="..\..\..\..\xplatform\webrtc\sdk\windows\wrapper\generated\cppwinrt\RTCIceCandidatePairStats.cpp">
      <Filter>wrapper\generated\cppwinrt</Filter>
    </ClCompile>
    <ClCompile Include="..\..\..\..\xplatform\webrtc\sdk\windows\wrapper\generated\cppwinrt\RTCIceCandidateStats.cpp">
      <Filter>wrapper\generated\cppwinrt</Filter>
    </ClCompile>
    <ClCompile Include="..\..\..\..\xplatform\webrtc\sdk\windows\wrapper\generated\cppwinrt\RTCIceServer.cpp">
      <Filter>wrapper\generated\cppwinrt</Filter>
    </ClCompile>
    <ClCompile Include="..\..\..\..\xplatform\webrtc\sdk\windows\wrapper\generated\cppwinrt\RTCInboundRtpStreamStats.cpp">
      <Filter>wrapper\generated\cppwinrt</Filter>
    </ClCompile>
    <ClCompile Include="..\..\..\..\xplatform\webrtc\sdk\windows\wrapper\generated\cppwinrt\RTCKeyParams.cpp">
      <Filter>wrapper\generated\cppwinrt</Filter>
    </ClCompile>
    <ClCompile Include="..\..\..\..\xplatform\webrtc\sdk\windows\wrapper\generated\cppwinrt\RTCMediaHandlerStats.cpp">
      <Filter>wrapper\generated\cppwinrt</Filter>
    </ClCompile>
    <ClCompile Include="..\..\..\..\xplatform\webrtc\sdk\windows\wrapper\generated\cppwinrt\RTCMediaStreamStats.cpp">
      <Filter>wrapper\generated\cppwinrt</Filter>
    </ClCompile>
    <ClCompile Include="..\..\..\..\xplatform\webrtc\sdk\windows\wrapper\generated\cppwinrt\RTCOAuthCredential.cpp">
      <Filter>wrapper\generated\cppwinrt</Filter>
    </ClCompile>
    <ClCompile Include="..\..\..\..\xplatform\webrtc\sdk\windows\wrapper\generated\cppwinrt\RTCOfferAnswerOptions.cpp">
      <Filter>wrapper\generated\cppwinrt</Filter>
    </ClCompile>
    <ClCompile Include="..\..\..\..\xplatform\webrtc\sdk\windows\wrapper\generated\cppwinrt\RTCOfferOptions.cpp">
      <Filter>wrapper\generated\cppwinrt</Filter>
    </ClCompile>
    <ClCompile Include="..\..\..\..\xplatform\webrtc\sdk\windows\wrapper\generated\cppwinrt\RTCOutboundRtpStreamStats.cpp">
      <Filter>wrapper\generated\cppwinrt</Filter>
    </ClCompile>
    <ClCompile Include="..\..\..\..\xplatform\webrtc\sdk\windows\wrapper\generated\cppwinrt\RTCPeerConnection.cpp">
      <Filter>wrapper\generated\cppwinrt</Filter>
    </ClCompile>
    <ClCompile Include="..\..\..\..\xplatform\webrtc\sdk\windows\wrapper\generated\cppwinrt\RTCPeerConnectionIceErrorEvent.cpp">
      <Filter>wrapper\generated\cppwinrt</Filter>
    </ClCompile>
    <ClCompile Include="..\..\..\..\xplatform\webrtc\sdk\windows\wrapper\generated\cppwinrt\RTCPeerConnectionIceEvent.cpp">
      <Filter>wrapper\generated\cppwinrt</Filter>
    </ClCompile>
    <ClCompile Include="..\..\..\..\xplatform\webrtc\sdk\windows\wrapper\generated\cppwinrt\RTCPeerConnectionStats.cpp">
      <Filter>wrapper\generated\cppwinrt</Filter>
    </ClCompile>
    <ClCompile Include="..\..\..\..\xplatform\webrtc\sdk\windows\wrapper\generated\cppwinrt\RTCReceivedRtpStreamStats.cpp">
      <Filter>wrapper\generated\cppwinrt</Filter>
    </ClCompile>
    <ClCompile Include="..\..\..\..\xplatform\webrtc\sdk\windows\wrapper\generated\cppwinrt\RTCRemoteInboundRtpStreamStats.cpp">
      <Filter>wrapper\generated\cppwinrt</Filter>
    </ClCompile>
    <ClCompile Include="..\..\..\..\xplatform\webrtc\sdk\windows\wrapper\generated\cppwinrt\RTCRemoteOutboundRtpStreamStats.cpp">
      <Filter>wrapper\generated\cppwinrt</Filter>
    </ClCompile>
    <ClCompile Include="..\..\..\..\xplatform\webrtc\sdk\windows\wrapper\generated\cppwinrt\RTCRSAParams.cpp">
      <Filter>wrapper\generated\cppwinrt</Filter>
    </ClCompile>
    <ClCompile Include="..\..\..\..\xplatform\webrtc\sdk\windows\wrapper\generated\cppwinrt\RTCRtcpFeedback.cpp">
      <Filter>wrapper\generated\cppwinrt</Filter>
    </ClCompile>
    <ClCompile Include="..\..\..\..\xplatform\webrtc\sdk\windows\wrapper\generated\cppwinrt\RTCRtcpParameters.cpp">
      <Filter>wrapper\generated\cppwinrt</Filter>
    </ClCompile>
    <ClCompile Include="..\..\..\..\xplatform\webrtc\sdk\windows\wrapper\generated\cppwinrt\RTCRtpCapabilities.cpp">
      <Filter>wrapper\generated\cppwinrt</Filter>
    </ClCompile>
    <ClCompile Include="..\..\..\..\xplatform\webrtc\sdk\windows\wrapper\generated\cppwinrt\RTCRtpCodecCapability.cpp">
      <Filter>wrapper\generated\cppwinrt</Filter>
    </ClCompile>
    <ClCompile Include="..\..\..\..\xplatform\webrtc\sdk\windows\wrapper\generated\cppwinrt\RTCRtpCodecParameters.cpp">
      <Filter>wrapper\generated\cppwinrt</Filter>
    </ClCompile>
    <ClCompile Include="..\..\..\..\xplatform\webrtc\sdk\windows\wrapper\generated\cppwinrt\RTCRtpCodingParameters.cpp">
      <Filter>wrapper\generated\cppwinrt</Filter>
    </ClCompile>
    <ClCompile Include="..\..\..\..\xplatform\webrtc\sdk\windows\wrapper\generated\cppwinrt\RTCRtpContributingSource.cpp">
      <Filter>wrapper\generated\cppwinrt</Filter>
    </ClCompile>
    <ClCompile Include="..\..\..\..\xplatform\webrtc\sdk\windows\wrapper\generated\cppwinrt\RTCRtpContributingSourceStats.cpp">
      <Filter>wrapper\generated\cppwinrt</Filter>
    </ClCompile>
    <ClCompile Include="..\..\..\..\xplatform\webrtc\sdk\windows\wrapper\generated\cppwinrt\RTCRtpDecodingParameters.cpp">
      <Filter>wrapper\generated\cppwinrt</Filter>
    </ClCompile>
    <ClCompile Include="..\..\..\..\xplatform\webrtc\sdk\windows\wrapper\generated\cppwinrt\RTCRtpEncodingParameters.cpp">
      <Filter>wrapper\generated\cppwinrt</Filter>
    </ClCompile>
    <ClCompile Include="..\..\..\..\xplatform\webrtc\sdk\windows\wrapper\generated\cppwinrt\RTCRtpFecParameters.cpp">
      <Filter>wrapper\generated\cppwinrt</Filter>
    </ClCompile>
    <ClCompile Include="..\..\..\..\xplatform\webrtc\sdk\windows\wrapper\generated\cppwinrt\RTCRtpHeaderExtensionCapability.cpp">
      <Filter>wrapper\generated\cppwinrt</Filter>
    </ClCompile>
    <ClCompile Include="..\..\..\..\xplatform\webrtc\sdk\windows\wrapper\generated\cppwinrt\RTCRtpHeaderExtensionParameters.cpp">
      <Filter>wrapper\generated\cppwinrt</Filter>
    </ClCompile>
    <ClCompile Include="..\..\..\..\xplatform\webrtc\sdk\windows\wrapper\generated\cppwinrt\RTCRtpParameters.cpp">
      <Filter>wrapper\generated\cppwinrt</Filter>
    </ClCompile>
    <ClCompile Include="..\..\..\..\xplatform\webrtc\sdk\windows\wrapper\generated\cppwinrt\RTCRtpReceiveParameters.cpp">
      <Filter>wrapper\generated\cppwinrt</Filter>
    </ClCompile>
    <ClCompile Include="..\..\..\..\xplatform\webrtc\sdk\windows\wrapper\generated\cppwinrt\RTCRtpReceiver.cpp">
      <Filter>wrapper\generated\cppwinrt</Filter>
    </ClCompile>
    <ClCompile Include="..\..\..\..\xplatform\webrtc\sdk\windows\wrapper\generated\cppwinrt\RTCRtpRtxParameters.cpp">
      <Filter>wrapper\generated\cppwinrt</Filter>
    </ClCompile>
    <ClCompile Include="..\..\..\..\xplatform\webrtc\sdk\windows\wrapper\generated\cppwinrt\RTCRtpSender.cpp">
      <Filter>wrapper\generated\cppwinrt</Filter>
    </ClCompile>
    <ClCompile Include="..\..\..\..\xplatform\webrtc\sdk\windows\wrapper\generated\cppwinrt\RTCRtpSendParameters.cpp">
      <Filter>wrapper\generated\cppwinrt</Filter>
    </ClCompile>
    <ClCompile Include="..\..\..\..\xplatform\webrtc\sdk\windows\wrapper\generated\cppwinrt\RTCRtpStreamStats.cpp">
      <Filter>wrapper\generated\cppwinrt</Filter>
    </ClCompile>
    <ClCompile Include="..\..\..\..\xplatform\webrtc\sdk\windows\wrapper\generated\cppwinrt\RTCRtpSynchronizationSource.cpp">
      <Filter>wrapper\generated\cppwinrt</Filter>
    </ClCompile>
    <ClCompile Include="..\..\..\..\xplatform\webrtc\sdk\windows\wrapper\generated\cppwinrt\RTCRtpTransceiver.cpp">
      <Filter>wrapper\generated\cppwinrt</Filter>
    </ClCompile>
    <ClCompile Include="..\..\..\..\xplatform\webrtc\sdk\windows\wrapper\generated\cppwinrt\RTCRtpTransceiverInit.cpp">
      <Filter>wrapper\generated\cppwinrt</Filter>
    </ClCompile>
    <ClCompile Include="..\..\..\..\xplatform\webrtc\sdk\windows\wrapper\generated\cppwinrt\RTCSenderAudioTrackAttachmentStats.cpp">
      <Filter>wrapper\generated\cppwinrt</Filter>
    </ClCompile>
    <ClCompile Include="..\..\..\..\xplatform\webrtc\sdk\windows\wrapper\generated\cppwinrt\RTCSenderVideoTrackAttachmentStats.cpp">
      <Filter>wrapper\generated\cppwinrt</Filter>
    </ClCompile>
    <ClCompile Include="..\..\..\..\xplatform\webrtc\sdk\windows\wrapper\generated\cppwinrt\RTCSentRtpStreamStats.cpp">
      <Filter>wrapper\generated\cppwinrt</Filter>
    </ClCompile>
    <ClCompile Include="..\..\..\..\xplatform\webrtc\sdk\windows\wrapper\generated\cppwinrt\RTCSessionDescription.cpp">
      <Filter>wrapper\generated\cppwinrt</Filter>
    </ClCompile>
    <ClCompile Include="..\..\..\..\xplatform\webrtc\sdk\windows\wrapper\generated\cppwinrt\RTCSessionDescriptionInit.cpp">
      <Filter>wrapper\generated\cppwinrt</Filter>
    </ClCompile>
    <ClCompile Include="..\..\..\..\xplatform\webrtc\sdk\windows\wrapper\generated\cppwinrt\RTCStats.cpp">
      <Filter>wrapper\generated\cppwinrt</Filter>
    </ClCompile>
    <ClCompile Include="..\..\..\..\xplatform\webrtc\sdk\windows\wrapper\generated\cppwinrt\RTCStatsProvider.cpp">
      <Filter>wrapper\generated\cppwinrt</Filter>
    </ClCompile>
    <ClCompile Include="..\..\..\..\xplatform\webrtc\sdk\windows\wrapper\generated\cppwinrt\RTCStatsReport.cpp">
      <Filter>wrapper\generated\cppwinrt</Filter>
    </ClCompile>
    <ClCompile Include="..\..\..\..\xplatform\webrtc\sdk\windows\wrapper\generated\cppwinrt\RTCStatsTypeSet.cpp">
      <Filter>wrapper\generated\cppwinrt</Filter>
    </ClCompile>
    <ClCompile Include="..\..\..\..\xplatform\webrtc\sdk\windows\wrapper\generated\cppwinrt\RTCTrackEvent.cpp">
      <Filter>wrapper\generated\cppwinrt</Filter>
    </ClCompile>
    <ClCompile Include="..\..\..\..\xplatform\webrtc\sdk\windows\wrapper\generated\cppwinrt\RTCTransportStats.cpp">
      <Filter>wrapper\generated\cppwinrt</Filter>
    </ClCompile>
    <ClCompile Include="..\..\..\..\xplatform\webrtc\sdk\windows\wrapper\generated\cppwinrt\RTCVideoHandlerStats.cpp">
      <Filter>wrapper\generated\cppwinrt</Filter>
    </ClCompile>
    <ClCompile Include="..\..\..\..\xplatform\webrtc\sdk\windows\wrapper\generated\cppwinrt\RTCVideoReceiverStats.cpp">
      <Filter>wrapper\generated\cppwinrt</Filter>
    </ClCompile>
    <ClCompile Include="..\..\..\..\xplatform\webrtc\sdk\windows\wrapper\generated\cppwinrt\RTCVideoSenderStats.cpp">
      <Filter>wrapper\generated\cppwinrt</Filter>
    </ClCompile>
    <ClCompile Include="..\..\..\..\xplatform\webrtc\sdk\windows\wrapper\generated\cppwinrt\VideoCapturer.cpp">
      <Filter>wrapper\generated\cppwinrt</Filter>
    </ClCompile>
    <ClCompile Include="..\..\..\..\xplatform\webrtc\sdk\windows\wrapper\generated\cppwinrt\VideoCapturerInputSize.cpp">
      <Filter>wrapper\generated\cppwinrt</Filter>
    </ClCompile>
    <ClCompile Include="..\..\..\..\xplatform\webrtc\sdk\windows\wrapper\generated\cppwinrt\VideoDeviceInfo.cpp">
      <Filter>wrapper\generated\cppwinrt</Filter>
    </ClCompile>
    <ClCompile Include="..\..\..\..\xplatform\webrtc\sdk\windows\wrapper\generated\cppwinrt\VideoFormat.cpp">
      <Filter>wrapper\generated\cppwinrt</Filter>
    </ClCompile>
    <ClCompile Include="..\..\..\..\xplatform\webrtc\sdk\windows\wrapper\generated\cppwinrt\VideoTrackSource.cpp">
      <Filter>wrapper\generated\cppwinrt</Filter>
    </ClCompile>
    <ClCompile Include="..\..\..\..\xplatform\webrtc\sdk\windows\wrapper\generated\cppwinrt\VideoTrackSourceStats.cpp">
      <Filter>wrapper\generated\cppwinrt</Filter>
    </ClCompile>
    <ClCompile Include="..\..\..\..\xplatform\webrtc\sdk\windows\wrapper\generated\cppwinrt\WebRtcLib.cpp">
      <Filter>wrapper\generated\cppwinrt</Filter>
    </ClCompile>
    <ClCompile Include="..\..\..\..\xplatform\webrtc\sdk\windows\wrapper\override\cppwinrt\cppwinrt_Helpers_Throwers.cpp">
      <Filter>wrapper\override\cppwinrt</Filter>
    </ClCompile>
    <ClCompile Include="..\..\..\..\xplatform\webrtc\sdk\windows\wrapper\override\cppwinrt\EventQueue.cpp">
      <Filter>wrapper\override\cppwinrt</Filter>
    </ClCompile>
    <ClCompile Include="..\..\..\..\xplatform\webrtc\sdk\windows\wrapper\override\cppwinrt\EventQueueMaker.cpp">
      <Filter>wrapper\override\cppwinrt</Filter>
    </ClCompile>
    <ClCompile Include="..\..\..\..\xplatform\webrtc\sdk\windows\wrapper\override\cppwinrt\MediaElement.cpp">
      <Filter>wrapper\override\cppwinrt</Filter>
    </ClCompile>
    <ClCompile Include="..\..\..\..\xplatform\webrtc\sdk\windows\wrapper\override\cppwinrt\MediaElementMaker.cpp">
      <Filter>wrapper\override\cppwinrt</Filter>
    </ClCompile>
    <ClCompile Include="..\..\..\..\xplatform\webrtc\sdk\windows\wrapper\override\cppwinrt\MediaSource.cpp">
      <Filter>wrapper\override\cppwinrt</Filter>
    </ClCompile>
    <ClCompile Include="..\..\..\..\xplatform\webrtc\sdk\windows\wrapper\override\cppwinrt\VideoDeviceInfo.cpp">
      <Filter>wrapper\override\cppwinrt</Filter>
    </ClCompile>
    <ClCompile Include="..\..\..\..\xplatform\webrtc\sdk\windows\wrapper\generated\cppwinrt\MediaSample.cpp">
      <Filter>wrapper\generated\cppwinrt</Filter>
    </ClCompile>
    <ClCompile Include="..\..\..\..\xplatform\webrtc\sdk\windows\wrapper\override\cppwinrt\MediaSample.cpp">
      <Filter>wrapper\override\cppwinrt</Filter>
    </ClCompile>
    <ClCompile Include="..\..\..\..\xplatform\webrtc\sdk\windows\wrapper\generated\cppwinrt\WebRtcLibConfiguration.cpp">
      <Filter>wrapper\generated\cppwinrt</Filter>
    </ClCompile>
  </ItemGroup>
  <ItemGroup>
    <ClInclude Include="pch.h" />
    <ClInclude Include="..\..\..\..\xplatform\webrtc\sdk\windows\wrapper\generated\cppwinrt\AudioOptions.h">
      <Filter>wrapper\generated\cppwinrt</Filter>
    </ClInclude>
    <ClInclude Include="..\..\..\..\xplatform\webrtc\sdk\windows\wrapper\generated\cppwinrt\AudioTrackSource.h">
      <Filter>wrapper\generated\cppwinrt</Filter>
    </ClInclude>
    <ClInclude Include="..\..\..\..\xplatform\webrtc\sdk\windows\wrapper\generated\cppwinrt\Constraint.h">
      <Filter>wrapper\generated\cppwinrt</Filter>
    </ClInclude>
    <ClInclude Include="..\..\..\..\xplatform\webrtc\sdk\windows\wrapper\generated\cppwinrt\cppwinrt_Helpers.h">
      <Filter>wrapper\generated\cppwinrt</Filter>
    </ClInclude>
    <ClInclude Include="..\..\..\..\xplatform\webrtc\sdk\windows\wrapper\generated\cppwinrt\EventQueue.h">
      <Filter>wrapper\generated\cppwinrt</Filter>
    </ClInclude>
    <ClInclude Include="..\..\..\..\xplatform\webrtc\sdk\windows\wrapper\generated\cppwinrt\EventQueueMaker.h">
      <Filter>wrapper\generated\cppwinrt</Filter>
    </ClInclude>
    <ClInclude Include="..\..\..\..\xplatform\webrtc\sdk\windows\wrapper\generated\cppwinrt\MediaConstraints.h">
      <Filter>wrapper\generated\cppwinrt</Filter>
    </ClInclude>
    <ClInclude Include="..\..\..\..\xplatform\webrtc\sdk\windows\wrapper\generated\cppwinrt\MediaElement.h">
      <Filter>wrapper\generated\cppwinrt</Filter>
    </ClInclude>
    <ClInclude Include="..\..\..\..\xplatform\webrtc\sdk\windows\wrapper\generated\cppwinrt\MediaElementMaker.h">
      <Filter>wrapper\generated\cppwinrt</Filter>
    </ClInclude>
    <ClInclude Include="..\..\..\..\xplatform\webrtc\sdk\windows\wrapper\generated\cppwinrt\MediaSource.h">
      <Filter>wrapper\generated\cppwinrt</Filter>
    </ClInclude>
    <ClInclude Include="..\..\..\..\xplatform\webrtc\sdk\windows\wrapper\generated\cppwinrt\MediaStreamTrack.h">
      <Filter>wrapper\generated\cppwinrt</Filter>
    </ClInclude>
    <ClInclude Include="..\..\..\..\xplatform\webrtc\sdk\windows\wrapper\generated\cppwinrt\MediaTrackSource.h">
      <Filter>wrapper\generated\cppwinrt</Filter>
    </ClInclude>
    <ClInclude Include="..\..\..\..\xplatform\webrtc\sdk\windows\wrapper\generated\cppwinrt\MessageEvent.h">
      <Filter>wrapper\generated\cppwinrt</Filter>
    </ClInclude>
    <ClInclude Include="..\..\..\..\xplatform\webrtc\sdk\windows\wrapper\generated\cppwinrt\MillisecondIntervalRange.h">
      <Filter>wrapper\generated\cppwinrt</Filter>
    </ClInclude>
    <ClInclude Include="..\..\..\..\xplatform\webrtc\sdk\windows\wrapper\generated\cppwinrt\RTCAnswerOptions.h">
      <Filter>wrapper\generated\cppwinrt</Filter>
    </ClInclude>
    <ClInclude Include="..\..\..\..\xplatform\webrtc\sdk\windows\wrapper\generated\cppwinrt\RTCAudioHandlerStats.h">
      <Filter>wrapper\generated\cppwinrt</Filter>
    </ClInclude>
    <ClInclude Include="..\..\..\..\xplatform\webrtc\sdk\windows\wrapper\generated\cppwinrt\RTCAudioReceiverStats.h">
      <Filter>wrapper\generated\cppwinrt</Filter>
    </ClInclude>
    <ClInclude Include="..\..\..\..\xplatform\webrtc\sdk\windows\wrapper\generated\cppwinrt\RTCAudioSenderStats.h">
      <Filter>wrapper\generated\cppwinrt</Filter>
    </ClInclude>
    <ClInclude Include="..\..\..\..\xplatform\webrtc\sdk\windows\wrapper\generated\cppwinrt\RTCBitrateParameters.h">
      <Filter>wrapper\generated\cppwinrt</Filter>
    </ClInclude>
    <ClInclude Include="..\..\..\..\xplatform\webrtc\sdk\windows\wrapper\generated\cppwinrt\RTCCertificate.h">
      <Filter>wrapper\generated\cppwinrt</Filter>
    </ClInclude>
    <ClInclude Include="..\..\..\..\xplatform\webrtc\sdk\windows\wrapper\generated\cppwinrt\RTCCertificateStats.h">
      <Filter>wrapper\generated\cppwinrt</Filter>
    </ClInclude>
    <ClInclude Include="..\..\..\..\xplatform\webrtc\sdk\windows\wrapper\generated\cppwinrt\RTCCodecStats.h">
      <Filter>wrapper\generated\cppwinrt</Filter>
    </ClInclude>
    <ClInclude Include="..\..\..\..\xplatform\webrtc\sdk\windows\wrapper\generated\cppwinrt\RTCConfiguration.h">
      <Filter>wrapper\generated\cppwinrt</Filter>
    </ClInclude>
    <ClInclude Include="..\..\..\..\xplatform\webrtc\sdk\windows\wrapper\generated\cppwinrt\RTCDataChannel.h">
      <Filter>wrapper\generated\cppwinrt</Filter>
    </ClInclude>
    <ClInclude Include="..\..\..\..\xplatform\webrtc\sdk\windows\wrapper\generated\cppwinrt\RTCDataChannelEvent.h">
      <Filter>wrapper\generated\cppwinrt</Filter>
    </ClInclude>
    <ClInclude Include="..\..\..\..\xplatform\webrtc\sdk\windows\wrapper\generated\cppwinrt\RTCDataChannelInit.h">
      <Filter>wrapper\generated\cppwinrt</Filter>
    </ClInclude>
    <ClInclude Include="..\..\..\..\xplatform\webrtc\sdk\windows\wrapper\generated\cppwinrt\RTCDataChannelStats.h">
      <Filter>wrapper\generated\cppwinrt</Filter>
    </ClInclude>
    <ClInclude Include="..\..\..\..\xplatform\webrtc\sdk\windows\wrapper\generated\cppwinrt\RTCDtlsFingerprint.h">
      <Filter>wrapper\generated\cppwinrt</Filter>
    </ClInclude>
    <ClInclude Include="..\..\..\..\xplatform\webrtc\sdk\windows\wrapper\generated\cppwinrt\RTCDtmfSender.h">
      <Filter>wrapper\generated\cppwinrt</Filter>
    </ClInclude>
    <ClInclude Include="..\..\..\..\xplatform\webrtc\sdk\windows\wrapper\generated\cppwinrt\RTCDtmfToneChangeEvent.h">
      <Filter>wrapper\generated\cppwinrt</Filter>
    </ClInclude>
    <ClInclude Include="..\..\..\..\xplatform\webrtc\sdk\windows\wrapper\generated\cppwinrt\RTCError.h">
      <Filter>wrapper\generated\cppwinrt</Filter>
    </ClInclude>
    <ClInclude Include="..\..\..\..\xplatform\webrtc\sdk\windows\wrapper\generated\cppwinrt\RTCIceCandidate.h">
      <Filter>wrapper\generated\cppwinrt</Filter>
    </ClInclude>
    <ClInclude Include="..\..\..\..\xplatform\webrtc\sdk\windows\wrapper\generated\cppwinrt\RTCIceCandidateInit.h">
      <Filter>wrapper\generated\cppwinrt</Filter>
    </ClInclude>
    <ClInclude Include="..\..\..\..\xplatform\webrtc\sdk\windows\wrapper\generated\cppwinrt\RTCIceCandidatePairStats.h">
      <Filter>wrapper\generated\cppwinrt</Filter>
    </ClInclude>
    <ClInclude Include="..\..\..\..\xplatform\webrtc\sdk\windows\wrapper\generated\cppwinrt\RTCIceCandidateStats.h">
      <Filter>wrapper\generated\cppwinrt</Filter>
    </ClInclude>
    <ClInclude Include="..\..\..\..\xplatform\webrtc\sdk\windows\wrapper\generated\cppwinrt\RTCIceServer.h">
      <Filter>wrapper\generated\cppwinrt</Filter>
    </ClInclude>
    <ClInclude Include="..\..\..\..\xplatform\webrtc\sdk\windows\wrapper\generated\cppwinrt\RTCInboundRtpStreamStats.h">
      <Filter>wrapper\generated\cppwinrt</Filter>
    </ClInclude>
    <ClInclude Include="..\..\..\..\xplatform\webrtc\sdk\windows\wrapper\generated\cppwinrt\RTCKeyParams.h">
      <Filter>wrapper\generated\cppwinrt</Filter>
    </ClInclude>
    <ClInclude Include="..\..\..\..\xplatform\webrtc\sdk\windows\wrapper\generated\cppwinrt\RTCMediaHandlerStats.h">
      <Filter>wrapper\generated\cppwinrt</Filter>
    </ClInclude>
    <ClInclude Include="..\..\..\..\xplatform\webrtc\sdk\windows\wrapper\generated\cppwinrt\RTCMediaStreamStats.h">
      <Filter>wrapper\generated\cppwinrt</Filter>
    </ClInclude>
    <ClInclude Include="..\..\..\..\xplatform\webrtc\sdk\windows\wrapper\generated\cppwinrt\RTCOAuthCredential.h">
      <Filter>wrapper\generated\cppwinrt</Filter>
    </ClInclude>
    <ClInclude Include="..\..\..\..\xplatform\webrtc\sdk\windows\wrapper\generated\cppwinrt\RTCOfferAnswerOptions.h">
      <Filter>wrapper\generated\cppwinrt</Filter>
    </ClInclude>
    <ClInclude Include="..\..\..\..\xplatform\webrtc\sdk\windows\wrapper\generated\cppwinrt\RTCOfferOptions.h">
      <Filter>wrapper\generated\cppwinrt</Filter>
    </ClInclude>
    <ClInclude Include="..\..\..\..\xplatform\webrtc\sdk\windows\wrapper\generated\cppwinrt\RTCOutboundRtpStreamStats.h">
      <Filter>wrapper\generated\cppwinrt</Filter>
    </ClInclude>
    <ClInclude Include="..\..\..\..\xplatform\webrtc\sdk\windows\wrapper\generated\cppwinrt\RTCPeerConnection.h">
      <Filter>wrapper\generated\cppwinrt</Filter>
    </ClInclude>
    <ClInclude Include="..\..\..\..\xplatform\webrtc\sdk\windows\wrapper\generated\cppwinrt\RTCPeerConnectionIceErrorEvent.h">
      <Filter>wrapper\generated\cppwinrt</Filter>
    </ClInclude>
    <ClInclude Include="..\..\..\..\xplatform\webrtc\sdk\windows\wrapper\generated\cppwinrt\RTCPeerConnectionIceEvent.h">
      <Filter>wrapper\generated\cppwinrt</Filter>
    </ClInclude>
    <ClInclude Include="..\..\..\..\xplatform\webrtc\sdk\windows\wrapper\generated\cppwinrt\RTCPeerConnectionStats.h">
      <Filter>wrapper\generated\cppwinrt</Filter>
    </ClInclude>
    <ClInclude Include="..\..\..\..\xplatform\webrtc\sdk\windows\wrapper\generated\cppwinrt\RTCReceivedRtpStreamStats.h">
      <Filter>wrapper\generated\cppwinrt</Filter>
    </ClInclude>
    <ClInclude Include="..\..\..\..\xplatform\webrtc\sdk\windows\wrapper\generated\cppwinrt\RTCRemoteInboundRtpStreamStats.h">
      <Filter>wrapper\generated\cppwinrt</Filter>
    </ClInclude>
    <ClInclude Include="..\..\..\..\xplatform\webrtc\sdk\windows\wrapper\generated\cppwinrt\RTCRemoteOutboundRtpStreamStats.h">
      <Filter>wrapper\generated\cppwinrt</Filter>
    </ClInclude>
    <ClInclude Include="..\..\..\..\xplatform\webrtc\sdk\windows\wrapper\generated\cppwinrt\RTCRSAParams.h">
      <Filter>wrapper\generated\cppwinrt</Filter>
    </ClInclude>
    <ClInclude Include="..\..\..\..\xplatform\webrtc\sdk\windows\wrapper\generated\cppwinrt\RTCRtcpFeedback.h">
      <Filter>wrapper\generated\cppwinrt</Filter>
    </ClInclude>
    <ClInclude Include="..\..\..\..\xplatform\webrtc\sdk\windows\wrapper\generated\cppwinrt\RTCRtcpParameters.h">
      <Filter>wrapper\generated\cppwinrt</Filter>
    </ClInclude>
    <ClInclude Include="..\..\..\..\xplatform\webrtc\sdk\windows\wrapper\generated\cppwinrt\RTCRtpCapabilities.h">
      <Filter>wrapper\generated\cppwinrt</Filter>
    </ClInclude>
    <ClInclude Include="..\..\..\..\xplatform\webrtc\sdk\windows\wrapper\generated\cppwinrt\RTCRtpCodecCapability.h">
      <Filter>wrapper\generated\cppwinrt</Filter>
    </ClInclude>
    <ClInclude Include="..\..\..\..\xplatform\webrtc\sdk\windows\wrapper\generated\cppwinrt\RTCRtpCodecParameters.h">
      <Filter>wrapper\generated\cppwinrt</Filter>
    </ClInclude>
    <ClInclude Include="..\..\..\..\xplatform\webrtc\sdk\windows\wrapper\generated\cppwinrt\RTCRtpCodingParameters.h">
      <Filter>wrapper\generated\cppwinrt</Filter>
    </ClInclude>
    <ClInclude Include="..\..\..\..\xplatform\webrtc\sdk\windows\wrapper\generated\cppwinrt\RTCRtpContributingSource.h">
      <Filter>wrapper\generated\cppwinrt</Filter>
    </ClInclude>
    <ClInclude Include="..\..\..\..\xplatform\webrtc\sdk\windows\wrapper\generated\cppwinrt\RTCRtpContributingSourceStats.h">
      <Filter>wrapper\generated\cppwinrt</Filter>
    </ClInclude>
    <ClInclude Include="..\..\..\..\xplatform\webrtc\sdk\windows\wrapper\generated\cppwinrt\RTCRtpDecodingParameters.h">
      <Filter>wrapper\generated\cppwinrt</Filter>
    </ClInclude>
    <ClInclude Include="..\..\..\..\xplatform\webrtc\sdk\windows\wrapper\generated\cppwinrt\RTCRtpEncodingParameters.h">
      <Filter>wrapper\generated\cppwinrt</Filter>
    </ClInclude>
    <ClInclude Include="..\..\..\..\xplatform\webrtc\sdk\windows\wrapper\generated\cppwinrt\RTCRtpFecParameters.h">
      <Filter>wrapper\generated\cppwinrt</Filter>
    </ClInclude>
    <ClInclude Include="..\..\..\..\xplatform\webrtc\sdk\windows\wrapper\generated\cppwinrt\RTCRtpHeaderExtensionCapability.h">
      <Filter>wrapper\generated\cppwinrt</Filter>
    </ClInclude>
    <ClInclude Include="..\..\..\..\xplatform\webrtc\sdk\windows\wrapper\generated\cppwinrt\RTCRtpHeaderExtensionParameters.h">
      <Filter>wrapper\generated\cppwinrt</Filter>
    </ClInclude>
    <ClInclude Include="..\..\..\..\xplatform\webrtc\sdk\windows\wrapper\generated\cppwinrt\RTCRtpParameters.h">
      <Filter>wrapper\generated\cppwinrt</Filter>
    </ClInclude>
    <ClInclude Include="..\..\..\..\xplatform\webrtc\sdk\windows\wrapper\generated\cppwinrt\RTCRtpReceiveParameters.h">
      <Filter>wrapper\generated\cppwinrt</Filter>
    </ClInclude>
    <ClInclude Include="..\..\..\..\xplatform\webrtc\sdk\windows\wrapper\generated\cppwinrt\RTCRtpReceiver.h">
      <Filter>wrapper\generated\cppwinrt</Filter>
    </ClInclude>
    <ClInclude Include="..\..\..\..\xplatform\webrtc\sdk\windows\wrapper\generated\cppwinrt\RTCRtpRtxParameters.h">
      <Filter>wrapper\generated\cppwinrt</Filter>
    </ClInclude>
    <ClInclude Include="..\..\..\..\xplatform\webrtc\sdk\windows\wrapper\generated\cppwinrt\RTCRtpSender.h">
      <Filter>wrapper\generated\cppwinrt</Filter>
    </ClInclude>
    <ClInclude Include="..\..\..\..\xplatform\webrtc\sdk\windows\wrapper\generated\cppwinrt\RTCRtpSendParameters.h">
      <Filter>wrapper\generated\cppwinrt</Filter>
    </ClInclude>
    <ClInclude Include="..\..\..\..\xplatform\webrtc\sdk\windows\wrapper\generated\cppwinrt\RTCRtpStreamStats.h">
      <Filter>wrapper\generated\cppwinrt</Filter>
    </ClInclude>
    <ClInclude Include="..\..\..\..\xplatform\webrtc\sdk\windows\wrapper\generated\cppwinrt\RTCRtpSynchronizationSource.h">
      <Filter>wrapper\generated\cppwinrt</Filter>
    </ClInclude>
    <ClInclude Include="..\..\..\..\xplatform\webrtc\sdk\windows\wrapper\generated\cppwinrt\RTCRtpTransceiver.h">
      <Filter>wrapper\generated\cppwinrt</Filter>
    </ClInclude>
    <ClInclude Include="..\..\..\..\xplatform\webrtc\sdk\windows\wrapper\generated\cppwinrt\RTCRtpTransceiverInit.h">
      <Filter>wrapper\generated\cppwinrt</Filter>
    </ClInclude>
    <ClInclude Include="..\..\..\..\xplatform\webrtc\sdk\windows\wrapper\generated\cppwinrt\RTCSenderAudioTrackAttachmentStats.h">
      <Filter>wrapper\generated\cppwinrt</Filter>
    </ClInclude>
    <ClInclude Include="..\..\..\..\xplatform\webrtc\sdk\windows\wrapper\generated\cppwinrt\RTCSenderVideoTrackAttachmentStats.h">
      <Filter>wrapper\generated\cppwinrt</Filter>
    </ClInclude>
    <ClInclude Include="..\..\..\..\xplatform\webrtc\sdk\windows\wrapper\generated\cppwinrt\RTCSentRtpStreamStats.h">
      <Filter>wrapper\generated\cppwinrt</Filter>
    </ClInclude>
    <ClInclude Include="..\..\..\..\xplatform\webrtc\sdk\windows\wrapper\generated\cppwinrt\RTCSessionDescription.h">
      <Filter>wrapper\generated\cppwinrt</Filter>
    </ClInclude>
    <ClInclude Include="..\..\..\..\xplatform\webrtc\sdk\windows\wrapper\generated\cppwinrt\RTCSessionDescriptionInit.h">
      <Filter>wrapper\generated\cppwinrt</Filter>
    </ClInclude>
    <ClInclude Include="..\..\..\..\xplatform\webrtc\sdk\windows\wrapper\generated\cppwinrt\RTCStats.h">
      <Filter>wrapper\generated\cppwinrt</Filter>
    </ClInclude>
    <ClInclude Include="..\..\..\..\xplatform\webrtc\sdk\windows\wrapper\generated\cppwinrt\RTCStatsProvider.h">
      <Filter>wrapper\generated\cppwinrt</Filter>
    </ClInclude>
    <ClInclude Include="..\..\..\..\xplatform\webrtc\sdk\windows\wrapper\generated\cppwinrt\RTCStatsReport.h">
      <Filter>wrapper\generated\cppwinrt</Filter>
    </ClInclude>
    <ClInclude Include="..\..\..\..\xplatform\webrtc\sdk\windows\wrapper\generated\cppwinrt\RTCStatsTypeSet.h">
      <Filter>wrapper\generated\cppwinrt</Filter>
    </ClInclude>
    <ClInclude Include="..\..\..\..\xplatform\webrtc\sdk\windows\wrapper\generated\cppwinrt\RTCTrackEvent.h">
      <Filter>wrapper\generated\cppwinrt</Filter>
    </ClInclude>
    <ClInclude Include="..\..\..\..\xplatform\webrtc\sdk\windows\wrapper\generated\cppwinrt\RTCTransportStats.h">
      <Filter>wrapper\generated\cppwinrt</Filter>
    </ClInclude>
    <ClInclude Include="..\..\..\..\xplatform\webrtc\sdk\windows\wrapper\generated\cppwinrt\RTCVideoHandlerStats.h">
      <Filter>wrapper\generated\cppwinrt</Filter>
    </ClInclude>
    <ClInclude Include="..\..\..\..\xplatform\webrtc\sdk\windows\wrapper\generated\cppwinrt\RTCVideoReceiverStats.h">
      <Filter>wrapper\generated\cppwinrt</Filter>
    </ClInclude>
    <ClInclude Include="..\..\..\..\xplatform\webrtc\sdk\windows\wrapper\generated\cppwinrt\RTCVideoSenderStats.h">
      <Filter>wrapper\generated\cppwinrt</Filter>
    </ClInclude>
    <ClInclude Include="..\..\..\..\xplatform\webrtc\sdk\windows\wrapper\generated\cppwinrt\types.h">
      <Filter>wrapper\generated\cppwinrt</Filter>
    </ClInclude>
    <ClInclude Include="..\..\..\..\xplatform\webrtc\sdk\windows\wrapper\generated\cppwinrt\VideoCapturer.h">
      <Filter>wrapper\generated\cppwinrt</Filter>
    </ClInclude>
    <ClInclude Include="..\..\..\..\xplatform\webrtc\sdk\windows\wrapper\generated\cppwinrt\VideoCapturerInputSize.h">
      <Filter>wrapper\generated\cppwinrt</Filter>
    </ClInclude>
    <ClInclude Include="..\..\..\..\xplatform\webrtc\sdk\windows\wrapper\generated\cppwinrt\VideoDeviceInfo.h">
      <Filter>wrapper\generated\cppwinrt</Filter>
    </ClInclude>
    <ClInclude Include="..\..\..\..\xplatform\webrtc\sdk\windows\wrapper\generated\cppwinrt\VideoFormat.h">
      <Filter>wrapper\generated\cppwinrt</Filter>
    </ClInclude>
    <ClInclude Include="..\..\..\..\xplatform\webrtc\sdk\windows\wrapper\generated\cppwinrt\VideoTrackSource.h">
      <Filter>wrapper\generated\cppwinrt</Filter>
    </ClInclude>
    <ClInclude Include="..\..\..\..\xplatform\webrtc\sdk\windows\wrapper\generated\cppwinrt\VideoTrackSourceStats.h">
      <Filter>wrapper\generated\cppwinrt</Filter>
    </ClInclude>
    <ClInclude Include="..\..\..\..\xplatform\webrtc\sdk\windows\wrapper\generated\cppwinrt\WebRtcLib.h">
      <Filter>wrapper\generated\cppwinrt</Filter>
    </ClInclude>
    <ClInclude Include="..\..\..\..\xplatform\webrtc\sdk\windows\wrapper\override\cppwinrt\EventQueue.h">
      <Filter>wrapper\override\cppwinrt</Filter>
    </ClInclude>
    <ClInclude Include="..\..\..\..\xplatform\webrtc\sdk\windows\wrapper\override\cppwinrt\EventQueueMaker.h">
      <Filter>wrapper\override\cppwinrt</Filter>
    </ClInclude>
    <ClInclude Include="..\..\..\..\xplatform\webrtc\sdk\windows\wrapper\override\cppwinrt\MediaElement.h">
      <Filter>wrapper\override\cppwinrt</Filter>
    </ClInclude>
    <ClInclude Include="..\..\..\..\xplatform\webrtc\sdk\windows\wrapper\override\cppwinrt\MediaElementMaker.h">
      <Filter>wrapper\override\cppwinrt</Filter>
    </ClInclude>
    <ClInclude Include="..\..\..\..\xplatform\webrtc\sdk\windows\wrapper\override\cppwinrt\MediaSource.h">
      <Filter>wrapper\override\cppwinrt</Filter>
    </ClInclude>
    <ClInclude Include="..\..\..\..\xplatform\webrtc\sdk\windows\wrapper\override\cppwinrt\VideoDeviceInfo.h">
      <Filter>wrapper\override\cppwinrt</Filter>
    </ClInclude>
    <ClInclude Include="..\..\..\..\xplatform\webrtc\sdk\windows\wrapper\generated\cppwinrt\MediaSample.h">
      <Filter>wrapper\generated\cppwinrt</Filter>
    </ClInclude>
    <ClInclude Include="..\..\..\..\xplatform\webrtc\sdk\windows\wrapper\override\cppwinrt\MediaSample.h">
      <Filter>wrapper\override\cppwinrt</Filter>
    </ClInclude>
    <ClInclude Include="..\..\..\..\xplatform\webrtc\sdk\windows\wrapper\generated\cppwinrt\WebRtcLibConfiguration.h">
      <Filter>wrapper\generated\cppwinrt</Filter>
    </ClInclude>
  </ItemGroup>
  <ItemGroup>
    <Midl Include="..\..\..\..\xplatform\webrtc\sdk\windows\wrapper\generated\msidl\output.idl">
      <Filter>wrapper\generated\msidl</Filter>
    </Midl>
    <Midl Include="..\..\..\..\xplatform\webrtc\sdk\windows\wrapper\override\msidl\Org.WebRtc.EventQueue.idl">
      <Filter>wrapper\override\msidl</Filter>
    </Midl>
    <Midl Include="..\..\..\..\xplatform\webrtc\sdk\windows\wrapper\override\msidl\Org.WebRtc.EventQueueMaker.idl">
      <Filter>wrapper\override\msidl</Filter>
    </Midl>
    <Midl Include="..\..\..\..\xplatform\webrtc\sdk\windows\wrapper\override\msidl\Org.WebRtc.MediaElement.idl">
      <Filter>wrapper\override\msidl</Filter>
    </Midl>
    <Midl Include="..\..\..\..\xplatform\webrtc\sdk\windows\wrapper\override\msidl\Org.WebRtc.MediaElementMaker.idl">
      <Filter>wrapper\override\msidl</Filter>
    </Midl>
    <Midl Include="..\..\..\..\xplatform\webrtc\sdk\windows\wrapper\override\msidl\Org.WebRtc.MediaSource.idl">
      <Filter>wrapper\override\msidl</Filter>
    </Midl>
    <Midl Include="..\..\..\..\xplatform\webrtc\sdk\windows\wrapper\override\msidl\Org.WebRtc.VideoDeviceInfo.idl">
      <Filter>wrapper\override\msidl</Filter>
    </Midl>
    <Midl Include="..\..\..\..\xplatform\webrtc\sdk\windows\wrapper\override\msidl\Org.WebRtc.MediaSample.idl">
      <Filter>wrapper\override\msidl</Filter>
    </Midl>
  </ItemGroup>
  <ItemGroup>
    <None Include="Org_WebRtc.def" />
    <None Include="..\..\..\..\xplatform\webrtc\sdk\windows\wrapper\generated\msidl\Org.WebRtc.EventQueue.idl.template">
      <Filter>wrapper\generated\msidl</Filter>
    </None>
    <None Include="..\..\..\..\xplatform\webrtc\sdk\windows\wrapper\generated\msidl\Org.WebRtc.EventQueueMaker.idl.template">
      <Filter>wrapper\generated\msidl</Filter>
    </None>
    <None Include="..\..\..\..\xplatform\webrtc\sdk\windows\wrapper\generated\msidl\Org.WebRtc.MediaElement.idl.template">
      <Filter>wrapper\generated\msidl</Filter>
    </None>
    <None Include="..\..\..\..\xplatform\webrtc\sdk\windows\wrapper\generated\msidl\Org.WebRtc.MediaElementMaker.idl.template">
      <Filter>wrapper\generated\msidl</Filter>
    </None>
    <None Include="..\..\..\..\xplatform\webrtc\sdk\windows\wrapper\generated\msidl\Org.WebRtc.MediaSource.idl.template">
      <Filter>wrapper\generated\msidl</Filter>
    </None>
    <None Include="..\..\..\..\xplatform\webrtc\sdk\windows\wrapper\generated\msidl\Org.WebRtc.VideoDeviceInfo.idl.template">
      <Filter>wrapper\generated\msidl</Filter>
    </None>
<<<<<<< HEAD
=======
    <None Include="..\..\..\..\xplatform\webrtc\sdk\windows\wrapper\generated\msidl\Org.WebRtc.MediaSample.idl.template">
      <Filter>wrapper\generated\msidl</Filter>
    </None>
>>>>>>> a077ef74
    <None Include="packages.config" />
  </ItemGroup>
  <ItemGroup>
    <Text Include="readme.txt" />
  </ItemGroup>
  <ItemGroup>
    <Filter Include="wrapper">
      <UniqueIdentifier>{d3488db2-bef1-45e4-ac47-caa487ee089c}</UniqueIdentifier>
    </Filter>
    <Filter Include="wrapper\generated">
      <UniqueIdentifier>{d7e83951-a95a-4b12-aef1-bb69a6afda38}</UniqueIdentifier>
    </Filter>
    <Filter Include="wrapper\override">
      <UniqueIdentifier>{a90f1849-83de-4eb6-9d2a-2fe17f01bda0}</UniqueIdentifier>
    </Filter>
    <Filter Include="wrapper\generated\cppwinrt">
      <UniqueIdentifier>{fc560404-68a5-48d1-bf0b-6b03a275c0b0}</UniqueIdentifier>
    </Filter>
    <Filter Include="wrapper\generated\msidl">
      <UniqueIdentifier>{bf1ea665-f046-4e41-b684-42fc9b123610}</UniqueIdentifier>
    </Filter>
    <Filter Include="wrapper\override\cppwinrt">
      <UniqueIdentifier>{5f02b595-88e5-4968-a5fd-c4a93d8e5496}</UniqueIdentifier>
    </Filter>
    <Filter Include="wrapper\override\msidl">
      <UniqueIdentifier>{49e18adb-99e4-46df-a1b2-2f06fc503a6b}</UniqueIdentifier>
    </Filter>
  </ItemGroup>
</Project><|MERGE_RESOLUTION|>--- conflicted
+++ resolved
@@ -704,12 +704,9 @@
     <None Include="..\..\..\..\xplatform\webrtc\sdk\windows\wrapper\generated\msidl\Org.WebRtc.VideoDeviceInfo.idl.template">
       <Filter>wrapper\generated\msidl</Filter>
     </None>
-<<<<<<< HEAD
-=======
     <None Include="..\..\..\..\xplatform\webrtc\sdk\windows\wrapper\generated\msidl\Org.WebRtc.MediaSample.idl.template">
       <Filter>wrapper\generated\msidl</Filter>
     </None>
->>>>>>> a077ef74
     <None Include="packages.config" />
   </ItemGroup>
   <ItemGroup>
