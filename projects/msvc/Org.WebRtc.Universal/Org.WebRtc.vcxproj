<?xml version="1.0" encoding="utf-8"?>
<Project DefaultTargets="Build" ToolsVersion="15.0" xmlns="http://schemas.microsoft.com/developer/msbuild/2003">
  <Import Project="..\..\..\solutions\packages\Microsoft.Windows.CppWinRT.1.0.190109.2\build\native\Microsoft.Windows.CppWinRT.props" Condition="Exists('..\..\..\solutions\packages\Microsoft.Windows.CppWinRT.1.0.190109.2\build\native\Microsoft.Windows.CppWinRT.props')" />
  <PropertyGroup Label="Globals">
    <CppWinRTEnabled>true</CppWinRTEnabled>
    <RequiredBundles>$(RequiredBundles);Microsoft.Windows.CppWinRT</RequiredBundles>
    <MinimalCoreWin>true</MinimalCoreWin>
    <ProjectGuid>{3dd8fdcd-b703-4b75-826a-2c7e844f903e}</ProjectGuid>
    <ProjectName>Org.WebRtc</ProjectName>
    <RootNamespace>Org.WebRtc</RootNamespace>
    <DefaultLanguage>en-US</DefaultLanguage>
    <MinimumVisualStudioVersion>14.0</MinimumVisualStudioVersion>
    <AppContainerApplication>true</AppContainerApplication>
    <ApplicationType>Windows Store</ApplicationType>
    <ApplicationTypeRevision>10.0</ApplicationTypeRevision>
    <WindowsTargetPlatformVersion Condition=" '$(WindowsTargetPlatformVersion)' == '' ">10.0.17763.0</WindowsTargetPlatformVersion>
    <WindowsTargetPlatformMinVersion>10.0.17763.0</WindowsTargetPlatformMinVersion>
  </PropertyGroup>
  <Import Project="$(VCTargetsPath)\Microsoft.Cpp.Default.props" />
  <ItemGroup Label="ProjectConfigurations">
    <ProjectConfiguration Include="Debug|ARM">
      <Configuration>Debug</Configuration>
      <Platform>ARM</Platform>
    </ProjectConfiguration>
    <ProjectConfiguration Include="Debug|ARM64">
      <Configuration>Debug</Configuration>
      <Platform>ARM64</Platform>
    </ProjectConfiguration>
    <ProjectConfiguration Include="Debug|Win32">
      <Configuration>Debug</Configuration>
      <Platform>Win32</Platform>
    </ProjectConfiguration>
    <ProjectConfiguration Include="Debug|x64">
      <Configuration>Debug</Configuration>
      <Platform>x64</Platform>
    </ProjectConfiguration>
    <ProjectConfiguration Include="Release|ARM">
      <Configuration>Release</Configuration>
      <Platform>ARM</Platform>
    </ProjectConfiguration>
    <ProjectConfiguration Include="Release|ARM64">
      <Configuration>Release</Configuration>
      <Platform>ARM64</Platform>
    </ProjectConfiguration>
    <ProjectConfiguration Include="Release|Win32">
      <Configuration>Release</Configuration>
      <Platform>Win32</Platform>
    </ProjectConfiguration>
    <ProjectConfiguration Include="Release|x64">
      <Configuration>Release</Configuration>
      <Platform>x64</Platform>
    </ProjectConfiguration>
  </ItemGroup>
  <PropertyGroup Label="Configuration">
    <ConfigurationType>DynamicLibrary</ConfigurationType>
    <PlatformToolset>v141</PlatformToolset>
    <CharacterSet>Unicode</CharacterSet>
    <GenerateManifest>false</GenerateManifest>
  </PropertyGroup>
  <PropertyGroup Condition="'$(Configuration)'=='Debug'" Label="Configuration">
    <UseDebugLibraries>true</UseDebugLibraries>
    <LinkIncremental>true</LinkIncremental>
  </PropertyGroup>
  <PropertyGroup Condition="'$(Configuration)'=='Release'" Label="Configuration">
    <UseDebugLibraries>false</UseDebugLibraries>
    <WholeProgramOptimization>true</WholeProgramOptimization>
    <LinkIncremental>false</LinkIncremental>
  </PropertyGroup>
  <Import Project="$(VCTargetsPath)\Microsoft.Cpp.props" />
  <ImportGroup Label="ExtensionSettings">
  </ImportGroup>
  <ImportGroup Label="Shared">
  </ImportGroup>
  <ImportGroup Label="PropertySheets">
    <Import Project="$(UserRootDir)\Microsoft.Cpp.$(Platform).user.props" Condition="exists('$(UserRootDir)\Microsoft.Cpp.$(Platform).user.props')" Label="LocalAppDataPlatform" />
  </ImportGroup>
  <PropertyGroup Label="UserMacros" />
  <PropertyGroup Condition="'$(Configuration)|$(Platform)'=='Debug|ARM'">
    <OutDir>$(SolutionDir)Build\Output\$(MSBuildProjectName)\$(Configuration)\$(PlatformTarget)\</OutDir>
    <IntDir>$(SolutionDir)Build\Intermediate\$(MSBuildProjectName)\$(Configuration)\$(PlatformTarget)\</IntDir>
  </PropertyGroup>
  <PropertyGroup Condition="'$(Configuration)|$(Platform)'=='Debug|ARM64'" />
  <PropertyGroup Condition="'$(Configuration)|$(Platform)'=='Release|ARM'">
    <OutDir>$(SolutionDir)Build\Output\$(MSBuildProjectName)\$(Configuration)\$(PlatformTarget)\</OutDir>
    <IntDir>$(SolutionDir)Build\Intermediate\$(MSBuildProjectName)\$(Configuration)\$(PlatformTarget)\</IntDir>
  </PropertyGroup>
  <PropertyGroup Condition="'$(Configuration)|$(Platform)'=='Debug|Win32'">
    <OutDir>$(SolutionDir)Build\Output\$(MSBuildProjectName)\$(Configuration)\$(PlatformTarget)\</OutDir>
    <IntDir>$(SolutionDir)Build\Intermediate\$(MSBuildProjectName)\$(Configuration)\$(PlatformTarget)\</IntDir>
  </PropertyGroup>
  <PropertyGroup Condition="'$(Configuration)|$(Platform)'=='Release|Win32'">
    <OutDir>$(SolutionDir)Build\Output\$(MSBuildProjectName)\$(Configuration)\$(PlatformTarget)\</OutDir>
    <IntDir>$(SolutionDir)Build\Intermediate\$(MSBuildProjectName)\$(Configuration)\$(PlatformTarget)\</IntDir>
  </PropertyGroup>
  <PropertyGroup Condition="'$(Configuration)|$(Platform)'=='Debug|x64'">
    <OutDir>$(SolutionDir)Build\Output\$(MSBuildProjectName)\$(Configuration)\$(PlatformTarget)\</OutDir>
    <IntDir>$(SolutionDir)Build\Intermediate\$(MSBuildProjectName)\$(Configuration)\$(PlatformTarget)\</IntDir>
  </PropertyGroup>
  <PropertyGroup Condition="'$(Configuration)|$(Platform)'=='Release|x64'">
    <OutDir>$(SolutionDir)Build\Output\$(MSBuildProjectName)\$(Configuration)\$(PlatformTarget)\</OutDir>
    <IntDir>$(SolutionDir)Build\Intermediate\$(MSBuildProjectName)\$(Configuration)\$(PlatformTarget)\</IntDir>
  </PropertyGroup>
  <ItemDefinitionGroup>
    <ClCompile>
      <PrecompiledHeader>Use</PrecompiledHeader>
      <PrecompiledHeaderFile>pch.h</PrecompiledHeaderFile>
      <PrecompiledHeaderOutputFile>$(IntDir)pch.pch</PrecompiledHeaderOutputFile>
      <WarningLevel>Level4</WarningLevel>
      <AdditionalOptions>%(AdditionalOptions) /bigobj /Zc:__cplusplus</AdditionalOptions>
      <DisableSpecificWarnings>28204;4634;4635</DisableSpecificWarnings>
      <PreprocessorDefinitions>WINUWP;NOMINMAX;_HAS_EXCEPTIONS=0;_WINRT_DLL;%(PreprocessorDefinitions)</PreprocessorDefinitions>
      <AdditionalUsingDirectories>$(WindowsSDK_WindowsMetadata);$(AdditionalUsingDirectories)</AdditionalUsingDirectories>
      <AdditionalIncludeDirectories Condition="'$(Configuration)|$(Platform)'=='Release|ARM'">$(ProjectDir)..\..\..\..\xplatform\webrtc\sdk\windows;$(ProjectDir)..\..\..\..\xplatform\webrtc\third_party\idl\zsLib;$(ProjectDir)..\..\..\..\xplatform\webrtc\third_party\idl\zsLib-eventing;$(ProjectDir)..\..\..\..\xplatform\webrtc\third_party\idl;$(ProjectDir)..\..\..\..\xplatform\webrtc\sdk\windows\wrapper\generated\cppwinrt;$(ProjectDir)..\..\..\..\xplatform\webrtc\sdk\windows\wrapper\override\cppwinrt;$(ProjectDir);$(GeneratedFilesDir);$(IntDir);%(AdditionalIncludeDirectories)</AdditionalIncludeDirectories>
      <AdditionalIncludeDirectories Condition="'$(Configuration)|$(Platform)'=='Release|ARM64'">$(ProjectDir)..\..\..\..\xplatform\webrtc\sdk\windows;$(ProjectDir)..\..\..\..\xplatform\webrtc\third_party\idl\zsLib;$(ProjectDir)..\..\..\..\xplatform\webrtc\third_party\idl\zsLib-eventing;$(ProjectDir)..\..\..\..\xplatform\webrtc\third_party\idl;$(ProjectDir)..\..\..\..\xplatform\webrtc\sdk\windows\wrapper\generated\cppwinrt;$(ProjectDir)..\..\..\..\xplatform\webrtc\sdk\windows\wrapper\override\cppwinrt;$(ProjectDir);$(GeneratedFilesDir);$(IntDir);%(AdditionalIncludeDirectories)</AdditionalIncludeDirectories>
      <AdditionalIncludeDirectories Condition="'$(Configuration)|$(Platform)'=='Release|Win32'">$(ProjectDir)..\..\..\..\xplatform\webrtc\sdk\windows;$(ProjectDir)..\..\..\..\xplatform\webrtc\third_party\idl\zsLib;$(ProjectDir)..\..\..\..\xplatform\webrtc\third_party\idl\zsLib-eventing;$(ProjectDir)..\..\..\..\xplatform\webrtc\third_party\idl;$(ProjectDir)..\..\..\..\xplatform\webrtc\sdk\windows\wrapper\generated\cppwinrt;$(ProjectDir)..\..\..\..\xplatform\webrtc\sdk\windows\wrapper\override\cppwinrt;$(ProjectDir);$(GeneratedFilesDir);$(IntDir);%(AdditionalIncludeDirectories)</AdditionalIncludeDirectories>
      <AdditionalIncludeDirectories Condition="'$(Configuration)|$(Platform)'=='Release|x64'">$(ProjectDir)..\..\..\..\xplatform\webrtc\sdk\windows;$(ProjectDir)..\..\..\..\xplatform\webrtc\third_party\idl\zsLib;$(ProjectDir)..\..\..\..\xplatform\webrtc\third_party\idl\zsLib-eventing;$(ProjectDir)..\..\..\..\xplatform\webrtc\third_party\idl;$(ProjectDir)..\..\..\..\xplatform\webrtc\sdk\windows\wrapper\generated\cppwinrt;$(ProjectDir)..\..\..\..\xplatform\webrtc\sdk\windows\wrapper\override\cppwinrt;$(ProjectDir);$(GeneratedFilesDir);$(IntDir);%(AdditionalIncludeDirectories)</AdditionalIncludeDirectories>
      <TreatWarningAsError Condition="'$(Configuration)|$(Platform)'=='Release|ARM'">true</TreatWarningAsError>
      <TreatWarningAsError Condition="'$(Configuration)|$(Platform)'=='Release|ARM64'">true</TreatWarningAsError>
      <TreatWarningAsError Condition="'$(Configuration)|$(Platform)'=='Release|Win32'">true</TreatWarningAsError>
      <TreatWarningAsError Condition="'$(Configuration)|$(Platform)'=='Release|x64'">true</TreatWarningAsError>
      <RuntimeTypeInfo Condition="'$(Configuration)|$(Platform)'=='Release|ARM'">true</RuntimeTypeInfo>
      <RuntimeTypeInfo Condition="'$(Configuration)|$(Platform)'=='Release|ARM64'">true</RuntimeTypeInfo>
      <RuntimeTypeInfo Condition="'$(Configuration)|$(Platform)'=='Release|Win32'">true</RuntimeTypeInfo>
      <RuntimeTypeInfo Condition="'$(Configuration)|$(Platform)'=='Release|x64'">true</RuntimeTypeInfo>
      <GenerateXMLDocumentationFiles Condition="'$(Configuration)|$(Platform)'=='Release|ARM'">true</GenerateXMLDocumentationFiles>
      <GenerateXMLDocumentationFiles Condition="'$(Configuration)|$(Platform)'=='Release|ARM64'">true</GenerateXMLDocumentationFiles>
      <GenerateXMLDocumentationFiles Condition="'$(Configuration)|$(Platform)'=='Release|Win32'">true</GenerateXMLDocumentationFiles>
      <GenerateXMLDocumentationFiles Condition="'$(Configuration)|$(Platform)'=='Release|x64'">true</GenerateXMLDocumentationFiles>
    </ClCompile>
    <Link>
      <SubSystem>Console</SubSystem>
      <GenerateWindowsMetadata>true</GenerateWindowsMetadata>
      <ModuleDefinitionFile>Org_WebRtc.def</ModuleDefinitionFile>
      <AdditionalLibraryDirectories Condition="'$(Configuration)|$(Platform)'=='Release|ARM'">$(ProjectDir)..\..\..\..\xplatform\webrtc\OUTPUT\webrtc\winuwp\$(PlatformTarget)\$(Configuration);%(AdditionalLibraryDirectories)</AdditionalLibraryDirectories>
      <AdditionalLibraryDirectories Condition="'$(Configuration)|$(Platform)'=='Release|ARM64'">$(ProjectDir)..\..\..\..\xplatform\webrtc\OUTPUT\webrtc\winuwp\$(PlatformTarget)\$(Configuration);%(AdditionalLibraryDirectories)</AdditionalLibraryDirectories>
      <AdditionalLibraryDirectories Condition="'$(Configuration)|$(Platform)'=='Release|Win32'">$(ProjectDir)..\..\..\..\xplatform\webrtc\OUTPUT\webrtc\winuwp\$(PlatformTarget)\$(Configuration);%(AdditionalLibraryDirectories)</AdditionalLibraryDirectories>
      <AdditionalLibraryDirectories Condition="'$(Configuration)|$(Platform)'=='Release|x64'">$(ProjectDir)..\..\..\..\xplatform\webrtc\OUTPUT\webrtc\winuwp\$(PlatformTarget)\$(Configuration);%(AdditionalLibraryDirectories)</AdditionalLibraryDirectories>
      <AdditionalDependencies Condition="'$(Configuration)|$(Platform)'=='Release|ARM'">webrtc.lib;WindowsApp.lib;%(AdditionalDependencies)</AdditionalDependencies>
      <AdditionalDependencies Condition="'$(Configuration)|$(Platform)'=='Release|ARM64'">webrtc.lib;WindowsApp.lib;%(AdditionalDependencies)</AdditionalDependencies>
      <AdditionalDependencies Condition="'$(Configuration)|$(Platform)'=='Release|Win32'">webrtc.lib;WindowsApp.lib;%(AdditionalDependencies)</AdditionalDependencies>
      <AdditionalDependencies Condition="'$(Configuration)|$(Platform)'=='Release|x64'">webrtc.lib;WindowsApp.lib;%(AdditionalDependencies)</AdditionalDependencies>
      <AdditionalOptions Condition="'$(Configuration)|$(Platform)'=='Release|ARM'">/defaultlib:vccorlib /defaultlib:msvcrt %(AdditionalOptions)</AdditionalOptions>
      <AdditionalOptions Condition="'$(Configuration)|$(Platform)'=='Release|ARM64'">/defaultlib:vccorlib /defaultlib:msvcrt %(AdditionalOptions)</AdditionalOptions>
      <AdditionalOptions Condition="'$(Configuration)|$(Platform)'=='Release|Win32'">/defaultlib:vccorlib /defaultlib:msvcrt %(AdditionalOptions)</AdditionalOptions>
      <AdditionalOptions Condition="'$(Configuration)|$(Platform)'=='Release|x64'">/defaultlib:vccorlib /defaultlib:msvcrt %(AdditionalOptions)</AdditionalOptions>
    </Link>
    <CustomBuildStep>
      <Command Condition="'$(Configuration)|$(Platform)'=='Release|ARM'">
      </Command>
      <Command Condition="'$(Configuration)|$(Platform)'=='Release|ARM64'">
      </Command>
    </CustomBuildStep>
    <CustomBuildStep>
      <Command Condition="'$(Configuration)|$(Platform)'=='Release|Win32'">
      </Command>
    </CustomBuildStep>
    <CustomBuildStep>
      <Command Condition="'$(Configuration)|$(Platform)'=='Release|x64'">
      </Command>
    </CustomBuildStep>
    <PostBuildEvent>
<<<<<<< HEAD
      <Command Condition="'$(Configuration)|$(Platform)'=='Release|ARM'">copy $(TargetDir)Merged\$(AssemblyName).winmd $(TargetDir)$(AssemblyName).winmd</Command>
      <Command Condition="'$(Configuration)|$(Platform)'=='Release|ARM64'">copy $(TargetDir)Merged\$(AssemblyName).winmd $(TargetDir)$(AssemblyName).winmd</Command>
=======
      <Command Condition="'$(Configuration)|$(Platform)'=='Release|ARM'">copy $(TargetDir)Merged\$(AssemblyName).winmd $(TargetDir)$(AssemblyName).winmd

SETLOCAL
      set TARGET_PLUGIN_PATH_2=$(ProjectDir)..\..\..\..\..\common\windows\samples\PeerCC\ClientUnity\Assets\

      echo Target Plugin Path is %TARGET_PLUGIN_PATH_2%

      mkdir "%TARGET_PLUGIN_PATH_2%Plugins"
      mkdir "%TARGET_PLUGIN_PATH_2%Plugins\WSA"
      mkdir "%TARGET_PLUGIN_PATH_2%Plugins\WSA\$(PlatformShortName)"

      copy /Y "$(TargetDir)$(TargetFileName)" "%TARGET_PLUGIN_PATH_2%Plugins\WSA\$(PlatformShortName)\$(TargetFileName)"
      copy /Y "$(TargetDir)$(TargetName).winmd" "%TARGET_PLUGIN_PATH_2%Plugins\WSA\$(PlatformShortName)\$(TargetName).winmd"
      copy /Y "$(TargetDir)$(TargetName).pdb" "%TARGET_PLUGIN_PATH_2%Plugins\WSA\$(PlatformShortName)\$(TargetName).pdb"
ENDLOCAL</Command>
>>>>>>> a077ef74
    </PostBuildEvent>
    <PostBuildEvent>
      <Command Condition="'$(Configuration)|$(Platform)'=='Release|Win32'">copy $(TargetDir)Merged\$(AssemblyName).winmd $(TargetDir)$(AssemblyName).winmd

SETLOCAL
      set TARGET_PLUGIN_PATH_2=$(ProjectDir)..\..\..\..\..\common\windows\samples\PeerCC\ClientUnity\Assets\

      echo Target Plugin Path is %TARGET_PLUGIN_PATH_2%

      mkdir "%TARGET_PLUGIN_PATH_2%Plugins"
      mkdir "%TARGET_PLUGIN_PATH_2%Plugins\WSA"
      mkdir "%TARGET_PLUGIN_PATH_2%Plugins\WSA\$(PlatformShortName)"

      copy /Y "$(TargetDir)$(TargetFileName)" "%TARGET_PLUGIN_PATH_2%Plugins\WSA\$(PlatformShortName)\$(TargetFileName)"
      copy /Y "$(TargetDir)$(TargetName).winmd" "%TARGET_PLUGIN_PATH_2%Plugins\WSA\$(PlatformShortName)\$(TargetName).winmd"
      copy /Y "$(TargetDir)$(TargetName).pdb" "%TARGET_PLUGIN_PATH_2%Plugins\WSA\$(PlatformShortName)\$(TargetName).pdb"
ENDLOCAL</Command>
    </PostBuildEvent>
    <PostBuildEvent>
      <Command Condition="'$(Configuration)|$(Platform)'=='Release|x64'">copy $(TargetDir)Merged\$(AssemblyName).winmd $(TargetDir)$(AssemblyName).winmd

SETLOCAL
      set TARGET_PLUGIN_PATH_2=$(ProjectDir)..\..\..\..\..\common\windows\samples\PeerCC\ClientUnity\Assets\

      echo Target Plugin Path is %TARGET_PLUGIN_PATH_2%

      mkdir "%TARGET_PLUGIN_PATH_2%Plugins"
      mkdir "%TARGET_PLUGIN_PATH_2%Plugins\WSA"
      mkdir "%TARGET_PLUGIN_PATH_2%Plugins\WSA\$(PlatformShortName)"

      copy /Y "$(TargetDir)$(TargetFileName)" "%TARGET_PLUGIN_PATH_2%Plugins\WSA\$(PlatformShortName)\$(TargetFileName)"
      copy /Y "$(TargetDir)$(TargetName).winmd" "%TARGET_PLUGIN_PATH_2%Plugins\WSA\$(PlatformShortName)\$(TargetName).winmd"
      copy /Y "$(TargetDir)$(TargetName).pdb" "%TARGET_PLUGIN_PATH_2%Plugins\WSA\$(PlatformShortName)\$(TargetName).pdb"
ENDLOCAL</Command>
    </PostBuildEvent>
    <Midl>
      <AdditionalIncludeDirectories Condition="'$(Configuration)|$(Platform)'=='Release|ARM'">$(ProjectDir)..\..\..\..\xplatform\webrtc\sdk\windows\wrapper\generated\msidl;$(ProjectDir)..\..\..\..\xplatform\webrtc\sdk\windows\wrapper\override\msidl</AdditionalIncludeDirectories>
      <AdditionalIncludeDirectories Condition="'$(Configuration)|$(Platform)'=='Release|ARM64'">$(ProjectDir)..\..\..\..\xplatform\webrtc\sdk\windows\wrapper\generated\msidl;$(ProjectDir)..\..\..\..\xplatform\webrtc\sdk\windows\wrapper\override\msidl</AdditionalIncludeDirectories>
    </Midl>
    <Midl>
      <AdditionalIncludeDirectories Condition="'$(Configuration)|$(Platform)'=='Release|Win32'">$(ProjectDir)..\..\..\..\xplatform\webrtc\sdk\windows\wrapper\generated\msidl;$(ProjectDir)..\..\..\..\xplatform\webrtc\sdk\windows\wrapper\override\msidl</AdditionalIncludeDirectories>
    </Midl>
    <Midl>
      <AdditionalIncludeDirectories Condition="'$(Configuration)|$(Platform)'=='Release|x64'">$(ProjectDir)..\..\..\..\xplatform\webrtc\sdk\windows\wrapper\generated\msidl;$(ProjectDir)..\..\..\..\xplatform\webrtc\sdk\windows\wrapper\override\msidl</AdditionalIncludeDirectories>
    </Midl>
  </ItemDefinitionGroup>
  <ItemDefinitionGroup Condition="'$(Configuration)'=='Debug'">
    <ClCompile>
      <PreprocessorDefinitions>WINUWP;NOMINMAX;_HAS_EXCEPTIONS=0;NDEBUG;%(PreprocessorDefinitions)</PreprocessorDefinitions>
      <AdditionalIncludeDirectories Condition="'$(Configuration)|$(Platform)'=='Debug|ARM'">$(ProjectDir)..\..\..\..\xplatform\webrtc\sdk\windows;$(ProjectDir)..\..\..\..\xplatform\webrtc\third_party\idl\zsLib;$(ProjectDir)..\..\..\..\xplatform\webrtc\third_party\idl\zsLib-eventing;$(ProjectDir)..\..\..\..\xplatform\webrtc\third_party\idl;$(ProjectDir)..\..\..\..\xplatform\webrtc\sdk\windows\wrapper\generated\cppwinrt;$(ProjectDir)..\..\..\..\xplatform\webrtc\sdk\windows\wrapper\override\cppwinrt;$(ProjectDir);$(GeneratedFilesDir);$(IntDir);%(AdditionalIncludeDirectories)</AdditionalIncludeDirectories>
      <AdditionalIncludeDirectories Condition="'$(Configuration)|$(Platform)'=='Debug|ARM64'">$(ProjectDir)..\..\..\..\xplatform\webrtc\sdk\windows;$(ProjectDir)..\..\..\..\xplatform\webrtc\third_party\idl\zsLib;$(ProjectDir)..\..\..\..\xplatform\webrtc\third_party\idl\zsLib-eventing;$(ProjectDir)..\..\..\..\xplatform\webrtc\third_party\idl;$(ProjectDir)..\..\..\..\xplatform\webrtc\sdk\windows\wrapper\generated\cppwinrt;$(ProjectDir)..\..\..\..\xplatform\webrtc\sdk\windows\wrapper\override\cppwinrt;$(ProjectDir);$(GeneratedFilesDir);$(IntDir);%(AdditionalIncludeDirectories)</AdditionalIncludeDirectories>
      <AdditionalIncludeDirectories Condition="'$(Configuration)|$(Platform)'=='Debug|Win32'">$(ProjectDir)..\..\..\..\xplatform\webrtc\sdk\windows;$(ProjectDir)..\..\..\..\xplatform\webrtc\third_party\idl\zsLib;$(ProjectDir)..\..\..\..\xplatform\webrtc\third_party\idl\zsLib-eventing;$(ProjectDir)..\..\..\..\xplatform\webrtc\third_party\idl;$(ProjectDir)..\..\..\..\xplatform\webrtc\sdk\windows\wrapper\generated\cppwinrt;$(ProjectDir)..\..\..\..\xplatform\webrtc\sdk\windows\wrapper\override\cppwinrt;$(ProjectDir);$(GeneratedFilesDir);$(IntDir);%(AdditionalIncludeDirectories)</AdditionalIncludeDirectories>
      <AdditionalIncludeDirectories Condition="'$(Configuration)|$(Platform)'=='Debug|x64'">$(ProjectDir)..\..\..\..\xplatform\webrtc\sdk\windows;$(ProjectDir)..\..\..\..\xplatform\webrtc\third_party\idl\zsLib;$(ProjectDir)..\..\..\..\xplatform\webrtc\third_party\idl\zsLib-eventing;$(ProjectDir)..\..\..\..\xplatform\webrtc\third_party\idl;$(ProjectDir)..\..\..\..\xplatform\webrtc\sdk\windows\wrapper\generated\cppwinrt;$(ProjectDir)..\..\..\..\xplatform\webrtc\sdk\windows\wrapper\override\cppwinrt;$(ProjectDir);$(GeneratedFilesDir);$(IntDir);%(AdditionalIncludeDirectories)</AdditionalIncludeDirectories>
      <TreatWarningAsError Condition="'$(Configuration)|$(Platform)'=='Debug|ARM'">true</TreatWarningAsError>
      <TreatWarningAsError Condition="'$(Configuration)|$(Platform)'=='Debug|ARM64'">true</TreatWarningAsError>
      <TreatWarningAsError Condition="'$(Configuration)|$(Platform)'=='Debug|Win32'">true</TreatWarningAsError>
      <TreatWarningAsError Condition="'$(Configuration)|$(Platform)'=='Debug|x64'">true</TreatWarningAsError>
      <RuntimeTypeInfo Condition="'$(Configuration)|$(Platform)'=='Debug|ARM'">true</RuntimeTypeInfo>
      <RuntimeTypeInfo Condition="'$(Configuration)|$(Platform)'=='Debug|ARM64'">true</RuntimeTypeInfo>
      <RuntimeTypeInfo Condition="'$(Configuration)|$(Platform)'=='Debug|Win32'">true</RuntimeTypeInfo>
      <RuntimeTypeInfo Condition="'$(Configuration)|$(Platform)'=='Debug|x64'">true</RuntimeTypeInfo>
      <GenerateXMLDocumentationFiles Condition="'$(Configuration)|$(Platform)'=='Debug|ARM'">true</GenerateXMLDocumentationFiles>
      <GenerateXMLDocumentationFiles Condition="'$(Configuration)|$(Platform)'=='Debug|ARM64'">true</GenerateXMLDocumentationFiles>
      <GenerateXMLDocumentationFiles Condition="'$(Configuration)|$(Platform)'=='Debug|Win32'">true</GenerateXMLDocumentationFiles>
      <GenerateXMLDocumentationFiles Condition="'$(Configuration)|$(Platform)'=='Debug|x64'">true</GenerateXMLDocumentationFiles>
    </ClCompile>
    <Link>
      <AdditionalLibraryDirectories Condition="'$(Configuration)|$(Platform)'=='Debug|ARM'">$(ProjectDir)..\..\..\..\xplatform\webrtc\OUTPUT\webrtc\winuwp\$(PlatformTarget)\$(Configuration);%(AdditionalLibraryDirectories)</AdditionalLibraryDirectories>
      <AdditionalLibraryDirectories Condition="'$(Configuration)|$(Platform)'=='Debug|ARM64'">$(ProjectDir)..\..\..\..\xplatform\webrtc\OUTPUT\webrtc\winuwp\$(PlatformTarget)\$(Configuration);%(AdditionalLibraryDirectories)</AdditionalLibraryDirectories>
      <AdditionalDependencies Condition="'$(Configuration)|$(Platform)'=='Debug|ARM'">webrtc.lib;WindowsApp.lib;%(AdditionalDependencies)</AdditionalDependencies>
      <AdditionalDependencies Condition="'$(Configuration)|$(Platform)'=='Debug|ARM64'">webrtc.lib;WindowsApp.lib;%(AdditionalDependencies)</AdditionalDependencies>
      <AdditionalOptions Condition="'$(Configuration)|$(Platform)'=='Debug|ARM'">/defaultlib:vccorlibd /defaultlib:msvcrtd %(AdditionalOptions)</AdditionalOptions>
      <AdditionalOptions Condition="'$(Configuration)|$(Platform)'=='Debug|ARM64'">/defaultlib:vccorlibd /defaultlib:msvcrtd %(AdditionalOptions)</AdditionalOptions>
    </Link>
    <Link>
      <AdditionalLibraryDirectories Condition="'$(Configuration)|$(Platform)'=='Debug|Win32'">$(ProjectDir)..\..\..\..\xplatform\webrtc\OUTPUT\webrtc\winuwp\$(PlatformTarget)\$(Configuration);%(AdditionalLibraryDirectories)</AdditionalLibraryDirectories>
      <AdditionalDependencies Condition="'$(Configuration)|$(Platform)'=='Debug|Win32'">webrtc.lib;WindowsApp.lib;%(AdditionalDependencies)</AdditionalDependencies>
      <AdditionalOptions Condition="'$(Configuration)|$(Platform)'=='Debug|Win32'">/defaultlib:vccorlibd /defaultlib:msvcrtd %(AdditionalOptions)</AdditionalOptions>
    </Link>
    <Link>
      <AdditionalLibraryDirectories Condition="'$(Configuration)|$(Platform)'=='Debug|x64'">$(ProjectDir)..\..\..\..\xplatform\webrtc\OUTPUT\webrtc\winuwp\$(PlatformTarget)\$(Configuration);%(AdditionalLibraryDirectories)</AdditionalLibraryDirectories>
      <AdditionalDependencies Condition="'$(Configuration)|$(Platform)'=='Debug|x64'">webrtc.lib;WindowsApp.lib;%(AdditionalDependencies)</AdditionalDependencies>
      <AdditionalOptions Condition="'$(Configuration)|$(Platform)'=='Debug|x64'">/defaultlib:vccorlibd /defaultlib:msvcrtd %(AdditionalOptions)</AdditionalOptions>
    </Link>
    <Midl>
      <AdditionalIncludeDirectories Condition="'$(Configuration)|$(Platform)'=='Debug|ARM'">$(ProjectDir)..\..\..\..\xplatform\webrtc\sdk\windows\wrapper\generated\msidl;$(ProjectDir)..\..\..\..\xplatform\webrtc\sdk\windows\wrapper\override\msidl</AdditionalIncludeDirectories>
      <AdditionalIncludeDirectories Condition="'$(Configuration)|$(Platform)'=='Debug|ARM64'">$(ProjectDir)..\..\..\..\xplatform\webrtc\sdk\windows\wrapper\generated\msidl;$(ProjectDir)..\..\..\..\xplatform\webrtc\sdk\windows\wrapper\override\msidl</AdditionalIncludeDirectories>
    </Midl>
    <Midl>
      <AdditionalIncludeDirectories Condition="'$(Configuration)|$(Platform)'=='Debug|Win32'">$(ProjectDir)..\..\..\..\xplatform\webrtc\sdk\windows\wrapper\generated\msidl;$(ProjectDir)..\..\..\..\xplatform\webrtc\sdk\windows\wrapper\override\msidl</AdditionalIncludeDirectories>
    </Midl>
    <Midl>
      <AdditionalIncludeDirectories Condition="'$(Configuration)|$(Platform)'=='Debug|x64'">$(ProjectDir)..\..\..\..\xplatform\webrtc\sdk\windows\wrapper\generated\msidl;$(ProjectDir)..\..\..\..\xplatform\webrtc\sdk\windows\wrapper\override\msidl</AdditionalIncludeDirectories>
    </Midl>
    <CustomBuildStep>
      <Command Condition="'$(Configuration)|$(Platform)'=='Debug|ARM'">
      </Command>
      <Command Condition="'$(Configuration)|$(Platform)'=='Debug|ARM64'">
      </Command>
    </CustomBuildStep>
    <CustomBuildStep>
      <Command Condition="'$(Configuration)|$(Platform)'=='Debug|Win32'">
      </Command>
    </CustomBuildStep>
    <CustomBuildStep>
      <Command Condition="'$(Configuration)|$(Platform)'=='Debug|x64'">
      </Command>
    </CustomBuildStep>
    <PostBuildEvent>
<<<<<<< HEAD
      <Command Condition="'$(Configuration)|$(Platform)'=='Debug|ARM'">copy $(TargetDir)Merged\$(AssemblyName).winmd $(TargetDir)$(AssemblyName).winmd</Command>
      <Command Condition="'$(Configuration)|$(Platform)'=='Debug|ARM64'">copy $(TargetDir)Merged\$(AssemblyName).winmd $(TargetDir)$(AssemblyName).winmd</Command>
=======
      <Command Condition="'$(Configuration)|$(Platform)'=='Debug|ARM'">copy $(TargetDir)Merged\$(AssemblyName).winmd $(TargetDir)$(AssemblyName).winmd

SETLOCAL
      set TARGET_PLUGIN_PATH_2=$(ProjectDir)..\..\..\..\..\common\windows\samples\PeerCC\ClientUnity\Assets\

      echo Target Plugin Path is %TARGET_PLUGIN_PATH_2%

      mkdir "%TARGET_PLUGIN_PATH_2%Plugins"
      mkdir "%TARGET_PLUGIN_PATH_2%Plugins\WSA"
      mkdir "%TARGET_PLUGIN_PATH_2%Plugins\WSA\$(PlatformShortName)"

      copy /Y "$(TargetDir)$(TargetFileName)" "%TARGET_PLUGIN_PATH_2%Plugins\WSA\$(PlatformShortName)\$(TargetFileName)"
      copy /Y "$(TargetDir)$(TargetName).winmd" "%TARGET_PLUGIN_PATH_2%Plugins\WSA\$(PlatformShortName)\$(TargetName).winmd"
      copy /Y "$(TargetDir)$(TargetName).pdb" "%TARGET_PLUGIN_PATH_2%Plugins\WSA\$(PlatformShortName)\$(TargetName).pdb"
ENDLOCAL</Command>
>>>>>>> a077ef74
    </PostBuildEvent>
    <PostBuildEvent>
      <Command Condition="'$(Configuration)|$(Platform)'=='Debug|Win32'">copy $(TargetDir)Merged\$(AssemblyName).winmd $(TargetDir)$(AssemblyName).winmd

SETLOCAL
      set TARGET_PLUGIN_PATH_2=$(ProjectDir)..\..\..\..\..\common\windows\samples\PeerCC\ClientUnity\Assets\

      echo Target Plugin Path is %TARGET_PLUGIN_PATH_2%

      mkdir "%TARGET_PLUGIN_PATH_2%Plugins"
      mkdir "%TARGET_PLUGIN_PATH_2%Plugins\WSA"
      mkdir "%TARGET_PLUGIN_PATH_2%Plugins\WSA\$(PlatformShortName)"

      copy /Y "$(TargetDir)$(TargetFileName)" "%TARGET_PLUGIN_PATH_2%Plugins\WSA\$(PlatformShortName)\$(TargetFileName)"
      copy /Y "$(TargetDir)$(TargetName).winmd" "%TARGET_PLUGIN_PATH_2%Plugins\WSA\$(PlatformShortName)\$(TargetName).winmd"
      copy /Y "$(TargetDir)$(TargetName).pdb" "%TARGET_PLUGIN_PATH_2%Plugins\WSA\$(PlatformShortName)\$(TargetName).pdb"
ENDLOCAL</Command>
    </PostBuildEvent>
    <PostBuildEvent>
      <Command Condition="'$(Configuration)|$(Platform)'=='Debug|x64'">copy $(TargetDir)Merged\$(AssemblyName).winmd $(TargetDir)$(AssemblyName).winmd

SETLOCAL
      set TARGET_PLUGIN_PATH_2=$(ProjectDir)..\..\..\..\..\common\windows\samples\PeerCC\ClientUnity\Assets\

      echo Target Plugin Path is %TARGET_PLUGIN_PATH_2%

      mkdir "%TARGET_PLUGIN_PATH_2%Plugins"
      mkdir "%TARGET_PLUGIN_PATH_2%Plugins\WSA"
      mkdir "%TARGET_PLUGIN_PATH_2%Plugins\WSA\$(PlatformShortName)"

      copy /Y "$(TargetDir)$(TargetFileName)" "%TARGET_PLUGIN_PATH_2%Plugins\WSA\$(PlatformShortName)\$(TargetFileName)"
      copy /Y "$(TargetDir)$(TargetName).winmd" "%TARGET_PLUGIN_PATH_2%Plugins\WSA\$(PlatformShortName)\$(TargetName).winmd"
      copy /Y "$(TargetDir)$(TargetName).pdb" "%TARGET_PLUGIN_PATH_2%Plugins\WSA\$(PlatformShortName)\$(TargetName).pdb"
ENDLOCAL</Command>
    </PostBuildEvent>
  </ItemDefinitionGroup>
  <ItemGroup>
    <ClInclude Include="..\..\..\..\xplatform\webrtc\sdk\windows\wrapper\generated\cppwinrt\AudioOptions.h" />
    <ClInclude Include="..\..\..\..\xplatform\webrtc\sdk\windows\wrapper\generated\cppwinrt\AudioTrackSource.h" />
    <ClInclude Include="..\..\..\..\xplatform\webrtc\sdk\windows\wrapper\generated\cppwinrt\Constraint.h" />
    <ClInclude Include="..\..\..\..\xplatform\webrtc\sdk\windows\wrapper\generated\cppwinrt\cppwinrt_Helpers.h" />
    <ClInclude Include="..\..\..\..\xplatform\webrtc\sdk\windows\wrapper\generated\cppwinrt\EventQueue.h" />
    <ClInclude Include="..\..\..\..\xplatform\webrtc\sdk\windows\wrapper\generated\cppwinrt\EventQueueMaker.h" />
    <ClInclude Include="..\..\..\..\xplatform\webrtc\sdk\windows\wrapper\generated\cppwinrt\MediaConstraints.h" />
    <ClInclude Include="..\..\..\..\xplatform\webrtc\sdk\windows\wrapper\generated\cppwinrt\MediaElement.h" />
    <ClInclude Include="..\..\..\..\xplatform\webrtc\sdk\windows\wrapper\generated\cppwinrt\MediaElementMaker.h" />
    <ClInclude Include="..\..\..\..\xplatform\webrtc\sdk\windows\wrapper\generated\cppwinrt\MediaSample.h" />
    <ClInclude Include="..\..\..\..\xplatform\webrtc\sdk\windows\wrapper\generated\cppwinrt\MediaSource.h" />
    <ClInclude Include="..\..\..\..\xplatform\webrtc\sdk\windows\wrapper\generated\cppwinrt\MediaStreamTrack.h" />
    <ClInclude Include="..\..\..\..\xplatform\webrtc\sdk\windows\wrapper\generated\cppwinrt\MediaTrackSource.h" />
    <ClInclude Include="..\..\..\..\xplatform\webrtc\sdk\windows\wrapper\generated\cppwinrt\MessageEvent.h" />
    <ClInclude Include="..\..\..\..\xplatform\webrtc\sdk\windows\wrapper\generated\cppwinrt\MillisecondIntervalRange.h" />
    <ClInclude Include="..\..\..\..\xplatform\webrtc\sdk\windows\wrapper\generated\cppwinrt\RTCAnswerOptions.h" />
    <ClInclude Include="..\..\..\..\xplatform\webrtc\sdk\windows\wrapper\generated\cppwinrt\RTCAudioHandlerStats.h" />
    <ClInclude Include="..\..\..\..\xplatform\webrtc\sdk\windows\wrapper\generated\cppwinrt\RTCAudioReceiverStats.h" />
    <ClInclude Include="..\..\..\..\xplatform\webrtc\sdk\windows\wrapper\generated\cppwinrt\RTCAudioSenderStats.h" />
    <ClInclude Include="..\..\..\..\xplatform\webrtc\sdk\windows\wrapper\generated\cppwinrt\RTCBitrateParameters.h" />
    <ClInclude Include="..\..\..\..\xplatform\webrtc\sdk\windows\wrapper\generated\cppwinrt\RTCCertificate.h" />
    <ClInclude Include="..\..\..\..\xplatform\webrtc\sdk\windows\wrapper\generated\cppwinrt\RTCCertificateStats.h" />
    <ClInclude Include="..\..\..\..\xplatform\webrtc\sdk\windows\wrapper\generated\cppwinrt\RTCCodecStats.h" />
    <ClInclude Include="..\..\..\..\xplatform\webrtc\sdk\windows\wrapper\generated\cppwinrt\RTCConfiguration.h" />
    <ClInclude Include="..\..\..\..\xplatform\webrtc\sdk\windows\wrapper\generated\cppwinrt\RTCDataChannel.h" />
    <ClInclude Include="..\..\..\..\xplatform\webrtc\sdk\windows\wrapper\generated\cppwinrt\RTCDataChannelEvent.h" />
    <ClInclude Include="..\..\..\..\xplatform\webrtc\sdk\windows\wrapper\generated\cppwinrt\RTCDataChannelInit.h" />
    <ClInclude Include="..\..\..\..\xplatform\webrtc\sdk\windows\wrapper\generated\cppwinrt\RTCDataChannelStats.h" />
    <ClInclude Include="..\..\..\..\xplatform\webrtc\sdk\windows\wrapper\generated\cppwinrt\RTCDtlsFingerprint.h" />
    <ClInclude Include="..\..\..\..\xplatform\webrtc\sdk\windows\wrapper\generated\cppwinrt\RTCDtmfSender.h" />
    <ClInclude Include="..\..\..\..\xplatform\webrtc\sdk\windows\wrapper\generated\cppwinrt\RTCDtmfToneChangeEvent.h" />
    <ClInclude Include="..\..\..\..\xplatform\webrtc\sdk\windows\wrapper\generated\cppwinrt\RTCError.h" />
    <ClInclude Include="..\..\..\..\xplatform\webrtc\sdk\windows\wrapper\generated\cppwinrt\RTCIceCandidate.h" />
    <ClInclude Include="..\..\..\..\xplatform\webrtc\sdk\windows\wrapper\generated\cppwinrt\RTCIceCandidateInit.h" />
    <ClInclude Include="..\..\..\..\xplatform\webrtc\sdk\windows\wrapper\generated\cppwinrt\RTCIceCandidatePairStats.h" />
    <ClInclude Include="..\..\..\..\xplatform\webrtc\sdk\windows\wrapper\generated\cppwinrt\RTCIceCandidateStats.h" />
    <ClInclude Include="..\..\..\..\xplatform\webrtc\sdk\windows\wrapper\generated\cppwinrt\RTCIceServer.h" />
    <ClInclude Include="..\..\..\..\xplatform\webrtc\sdk\windows\wrapper\generated\cppwinrt\RTCInboundRtpStreamStats.h" />
    <ClInclude Include="..\..\..\..\xplatform\webrtc\sdk\windows\wrapper\generated\cppwinrt\RTCKeyParams.h" />
    <ClInclude Include="..\..\..\..\xplatform\webrtc\sdk\windows\wrapper\generated\cppwinrt\RTCMediaHandlerStats.h" />
    <ClInclude Include="..\..\..\..\xplatform\webrtc\sdk\windows\wrapper\generated\cppwinrt\RTCMediaStreamStats.h" />
    <ClInclude Include="..\..\..\..\xplatform\webrtc\sdk\windows\wrapper\generated\cppwinrt\RTCOAuthCredential.h" />
    <ClInclude Include="..\..\..\..\xplatform\webrtc\sdk\windows\wrapper\generated\cppwinrt\RTCOfferAnswerOptions.h" />
    <ClInclude Include="..\..\..\..\xplatform\webrtc\sdk\windows\wrapper\generated\cppwinrt\RTCOfferOptions.h" />
    <ClInclude Include="..\..\..\..\xplatform\webrtc\sdk\windows\wrapper\generated\cppwinrt\RTCOutboundRtpStreamStats.h" />
    <ClInclude Include="..\..\..\..\xplatform\webrtc\sdk\windows\wrapper\generated\cppwinrt\RTCPeerConnection.h" />
    <ClInclude Include="..\..\..\..\xplatform\webrtc\sdk\windows\wrapper\generated\cppwinrt\RTCPeerConnectionIceErrorEvent.h" />
    <ClInclude Include="..\..\..\..\xplatform\webrtc\sdk\windows\wrapper\generated\cppwinrt\RTCPeerConnectionIceEvent.h" />
    <ClInclude Include="..\..\..\..\xplatform\webrtc\sdk\windows\wrapper\generated\cppwinrt\RTCPeerConnectionStats.h" />
    <ClInclude Include="..\..\..\..\xplatform\webrtc\sdk\windows\wrapper\generated\cppwinrt\RTCReceivedRtpStreamStats.h" />
    <ClInclude Include="..\..\..\..\xplatform\webrtc\sdk\windows\wrapper\generated\cppwinrt\RTCRemoteInboundRtpStreamStats.h" />
    <ClInclude Include="..\..\..\..\xplatform\webrtc\sdk\windows\wrapper\generated\cppwinrt\RTCRemoteOutboundRtpStreamStats.h" />
    <ClInclude Include="..\..\..\..\xplatform\webrtc\sdk\windows\wrapper\generated\cppwinrt\RTCRSAParams.h" />
    <ClInclude Include="..\..\..\..\xplatform\webrtc\sdk\windows\wrapper\generated\cppwinrt\RTCRtcpFeedback.h" />
    <ClInclude Include="..\..\..\..\xplatform\webrtc\sdk\windows\wrapper\generated\cppwinrt\RTCRtcpParameters.h" />
    <ClInclude Include="..\..\..\..\xplatform\webrtc\sdk\windows\wrapper\generated\cppwinrt\RTCRtpCapabilities.h" />
    <ClInclude Include="..\..\..\..\xplatform\webrtc\sdk\windows\wrapper\generated\cppwinrt\RTCRtpCodecCapability.h" />
    <ClInclude Include="..\..\..\..\xplatform\webrtc\sdk\windows\wrapper\generated\cppwinrt\RTCRtpCodecParameters.h" />
    <ClInclude Include="..\..\..\..\xplatform\webrtc\sdk\windows\wrapper\generated\cppwinrt\RTCRtpCodingParameters.h" />
    <ClInclude Include="..\..\..\..\xplatform\webrtc\sdk\windows\wrapper\generated\cppwinrt\RTCRtpContributingSource.h" />
    <ClInclude Include="..\..\..\..\xplatform\webrtc\sdk\windows\wrapper\generated\cppwinrt\RTCRtpContributingSourceStats.h" />
    <ClInclude Include="..\..\..\..\xplatform\webrtc\sdk\windows\wrapper\generated\cppwinrt\RTCRtpDecodingParameters.h" />
    <ClInclude Include="..\..\..\..\xplatform\webrtc\sdk\windows\wrapper\generated\cppwinrt\RTCRtpEncodingParameters.h" />
    <ClInclude Include="..\..\..\..\xplatform\webrtc\sdk\windows\wrapper\generated\cppwinrt\RTCRtpFecParameters.h" />
    <ClInclude Include="..\..\..\..\xplatform\webrtc\sdk\windows\wrapper\generated\cppwinrt\RTCRtpHeaderExtensionCapability.h" />
    <ClInclude Include="..\..\..\..\xplatform\webrtc\sdk\windows\wrapper\generated\cppwinrt\RTCRtpHeaderExtensionParameters.h" />
    <ClInclude Include="..\..\..\..\xplatform\webrtc\sdk\windows\wrapper\generated\cppwinrt\RTCRtpParameters.h" />
    <ClInclude Include="..\..\..\..\xplatform\webrtc\sdk\windows\wrapper\generated\cppwinrt\RTCRtpReceiveParameters.h" />
    <ClInclude Include="..\..\..\..\xplatform\webrtc\sdk\windows\wrapper\generated\cppwinrt\RTCRtpReceiver.h" />
    <ClInclude Include="..\..\..\..\xplatform\webrtc\sdk\windows\wrapper\generated\cppwinrt\RTCRtpRtxParameters.h" />
    <ClInclude Include="..\..\..\..\xplatform\webrtc\sdk\windows\wrapper\generated\cppwinrt\RTCRtpSender.h" />
    <ClInclude Include="..\..\..\..\xplatform\webrtc\sdk\windows\wrapper\generated\cppwinrt\RTCRtpSendParameters.h" />
    <ClInclude Include="..\..\..\..\xplatform\webrtc\sdk\windows\wrapper\generated\cppwinrt\RTCRtpStreamStats.h" />
    <ClInclude Include="..\..\..\..\xplatform\webrtc\sdk\windows\wrapper\generated\cppwinrt\RTCRtpSynchronizationSource.h" />
    <ClInclude Include="..\..\..\..\xplatform\webrtc\sdk\windows\wrapper\generated\cppwinrt\RTCRtpTransceiver.h" />
    <ClInclude Include="..\..\..\..\xplatform\webrtc\sdk\windows\wrapper\generated\cppwinrt\RTCRtpTransceiverInit.h" />
    <ClInclude Include="..\..\..\..\xplatform\webrtc\sdk\windows\wrapper\generated\cppwinrt\RTCSenderAudioTrackAttachmentStats.h" />
    <ClInclude Include="..\..\..\..\xplatform\webrtc\sdk\windows\wrapper\generated\cppwinrt\RTCSenderVideoTrackAttachmentStats.h" />
    <ClInclude Include="..\..\..\..\xplatform\webrtc\sdk\windows\wrapper\generated\cppwinrt\RTCSentRtpStreamStats.h" />
    <ClInclude Include="..\..\..\..\xplatform\webrtc\sdk\windows\wrapper\generated\cppwinrt\RTCSessionDescription.h" />
    <ClInclude Include="..\..\..\..\xplatform\webrtc\sdk\windows\wrapper\generated\cppwinrt\RTCSessionDescriptionInit.h" />
    <ClInclude Include="..\..\..\..\xplatform\webrtc\sdk\windows\wrapper\generated\cppwinrt\RTCStats.h" />
    <ClInclude Include="..\..\..\..\xplatform\webrtc\sdk\windows\wrapper\generated\cppwinrt\RTCStatsProvider.h" />
    <ClInclude Include="..\..\..\..\xplatform\webrtc\sdk\windows\wrapper\generated\cppwinrt\RTCStatsReport.h" />
    <ClInclude Include="..\..\..\..\xplatform\webrtc\sdk\windows\wrapper\generated\cppwinrt\RTCStatsTypeSet.h" />
    <ClInclude Include="..\..\..\..\xplatform\webrtc\sdk\windows\wrapper\generated\cppwinrt\RTCTrackEvent.h" />
    <ClInclude Include="..\..\..\..\xplatform\webrtc\sdk\windows\wrapper\generated\cppwinrt\RTCTransportStats.h" />
    <ClInclude Include="..\..\..\..\xplatform\webrtc\sdk\windows\wrapper\generated\cppwinrt\RTCVideoHandlerStats.h" />
    <ClInclude Include="..\..\..\..\xplatform\webrtc\sdk\windows\wrapper\generated\cppwinrt\RTCVideoReceiverStats.h" />
    <ClInclude Include="..\..\..\..\xplatform\webrtc\sdk\windows\wrapper\generated\cppwinrt\RTCVideoSenderStats.h" />
    <ClInclude Include="..\..\..\..\xplatform\webrtc\sdk\windows\wrapper\generated\cppwinrt\types.h" />
    <ClInclude Include="..\..\..\..\xplatform\webrtc\sdk\windows\wrapper\generated\cppwinrt\VideoCapturer.h" />
    <ClInclude Include="..\..\..\..\xplatform\webrtc\sdk\windows\wrapper\generated\cppwinrt\VideoCapturerInputSize.h" />
    <ClInclude Include="..\..\..\..\xplatform\webrtc\sdk\windows\wrapper\generated\cppwinrt\VideoDeviceInfo.h" />
    <ClInclude Include="..\..\..\..\xplatform\webrtc\sdk\windows\wrapper\generated\cppwinrt\VideoFormat.h" />
    <ClInclude Include="..\..\..\..\xplatform\webrtc\sdk\windows\wrapper\generated\cppwinrt\VideoTrackSource.h" />
    <ClInclude Include="..\..\..\..\xplatform\webrtc\sdk\windows\wrapper\generated\cppwinrt\VideoTrackSourceStats.h" />
    <ClInclude Include="..\..\..\..\xplatform\webrtc\sdk\windows\wrapper\generated\cppwinrt\WebRtcLib.h" />
    <ClInclude Include="..\..\..\..\xplatform\webrtc\sdk\windows\wrapper\generated\cppwinrt\WebRtcLibConfiguration.h" />
    <ClInclude Include="..\..\..\..\xplatform\webrtc\sdk\windows\wrapper\override\cppwinrt\EventQueue.h" />
    <ClInclude Include="..\..\..\..\xplatform\webrtc\sdk\windows\wrapper\override\cppwinrt\EventQueueMaker.h" />
    <ClInclude Include="..\..\..\..\xplatform\webrtc\sdk\windows\wrapper\override\cppwinrt\MediaElement.h" />
    <ClInclude Include="..\..\..\..\xplatform\webrtc\sdk\windows\wrapper\override\cppwinrt\MediaElementMaker.h" />
    <ClInclude Include="..\..\..\..\xplatform\webrtc\sdk\windows\wrapper\override\cppwinrt\MediaSample.h" />
    <ClInclude Include="..\..\..\..\xplatform\webrtc\sdk\windows\wrapper\override\cppwinrt\MediaSource.h" />
    <ClInclude Include="..\..\..\..\xplatform\webrtc\sdk\windows\wrapper\override\cppwinrt\VideoDeviceInfo.h" />
    <ClInclude Include="pch.h" />
  </ItemGroup>
  <ItemGroup>
    <ClCompile Include="..\..\..\..\xplatform\webrtc\sdk\windows\wrapper\generated\cppwinrt\AudioOptions.cpp" />
    <ClCompile Include="..\..\..\..\xplatform\webrtc\sdk\windows\wrapper\generated\cppwinrt\AudioTrackSource.cpp" />
    <ClCompile Include="..\..\..\..\xplatform\webrtc\sdk\windows\wrapper\generated\cppwinrt\Constraint.cpp" />
    <ClCompile Include="..\..\..\..\xplatform\webrtc\sdk\windows\wrapper\generated\cppwinrt\cppwinrt_Helpers.cpp" />
    <ClCompile Include="..\..\..\..\xplatform\webrtc\sdk\windows\wrapper\generated\cppwinrt\cppwinrt_Helpers2.cpp" />
    <ClCompile Include="..\..\..\..\xplatform\webrtc\sdk\windows\wrapper\generated\cppwinrt\cppwinrt_Helpers3.cpp" />
    <ClCompile Include="..\..\..\..\xplatform\webrtc\sdk\windows\wrapper\generated\cppwinrt\cppwinrt_Helpers4.cpp" />
    <ClCompile Include="..\..\..\..\xplatform\webrtc\sdk\windows\wrapper\generated\cppwinrt\cppwinrt_Helpers5.cpp" />
    <ClCompile Include="..\..\..\..\xplatform\webrtc\sdk\windows\wrapper\generated\cppwinrt\cppwinrt_Helpers6.cpp" />
    <ClCompile Include="..\..\..\..\xplatform\webrtc\sdk\windows\wrapper\generated\cppwinrt\EventQueue.cpp" />
    <ClCompile Include="..\..\..\..\xplatform\webrtc\sdk\windows\wrapper\generated\cppwinrt\EventQueueMaker.cpp" />
    <ClCompile Include="..\..\..\..\xplatform\webrtc\sdk\windows\wrapper\generated\cppwinrt\MediaConstraints.cpp" />
    <ClCompile Include="..\..\..\..\xplatform\webrtc\sdk\windows\wrapper\generated\cppwinrt\MediaElement.cpp" />
    <ClCompile Include="..\..\..\..\xplatform\webrtc\sdk\windows\wrapper\generated\cppwinrt\MediaElementMaker.cpp" />
    <ClCompile Include="..\..\..\..\xplatform\webrtc\sdk\windows\wrapper\generated\cppwinrt\MediaSample.cpp" />
    <ClCompile Include="..\..\..\..\xplatform\webrtc\sdk\windows\wrapper\generated\cppwinrt\MediaSource.cpp" />
    <ClCompile Include="..\..\..\..\xplatform\webrtc\sdk\windows\wrapper\generated\cppwinrt\MediaStreamTrack.cpp" />
    <ClCompile Include="..\..\..\..\xplatform\webrtc\sdk\windows\wrapper\generated\cppwinrt\MediaTrackSource.cpp" />
    <ClCompile Include="..\..\..\..\xplatform\webrtc\sdk\windows\wrapper\generated\cppwinrt\MessageEvent.cpp" />
    <ClCompile Include="..\..\..\..\xplatform\webrtc\sdk\windows\wrapper\generated\cppwinrt\MillisecondIntervalRange.cpp" />
    <ClCompile Include="..\..\..\..\xplatform\webrtc\sdk\windows\wrapper\generated\cppwinrt\RTCAnswerOptions.cpp" />
    <ClCompile Include="..\..\..\..\xplatform\webrtc\sdk\windows\wrapper\generated\cppwinrt\RTCAudioHandlerStats.cpp" />
    <ClCompile Include="..\..\..\..\xplatform\webrtc\sdk\windows\wrapper\generated\cppwinrt\RTCAudioReceiverStats.cpp" />
    <ClCompile Include="..\..\..\..\xplatform\webrtc\sdk\windows\wrapper\generated\cppwinrt\RTCAudioSenderStats.cpp" />
    <ClCompile Include="..\..\..\..\xplatform\webrtc\sdk\windows\wrapper\generated\cppwinrt\RTCBitrateParameters.cpp" />
    <ClCompile Include="..\..\..\..\xplatform\webrtc\sdk\windows\wrapper\generated\cppwinrt\RTCCertificate.cpp" />
    <ClCompile Include="..\..\..\..\xplatform\webrtc\sdk\windows\wrapper\generated\cppwinrt\RTCCertificateStats.cpp" />
    <ClCompile Include="..\..\..\..\xplatform\webrtc\sdk\windows\wrapper\generated\cppwinrt\RTCCodecStats.cpp" />
    <ClCompile Include="..\..\..\..\xplatform\webrtc\sdk\windows\wrapper\generated\cppwinrt\RTCConfiguration.cpp" />
    <ClCompile Include="..\..\..\..\xplatform\webrtc\sdk\windows\wrapper\generated\cppwinrt\RTCDataChannel.cpp" />
    <ClCompile Include="..\..\..\..\xplatform\webrtc\sdk\windows\wrapper\generated\cppwinrt\RTCDataChannelEvent.cpp" />
    <ClCompile Include="..\..\..\..\xplatform\webrtc\sdk\windows\wrapper\generated\cppwinrt\RTCDataChannelInit.cpp" />
    <ClCompile Include="..\..\..\..\xplatform\webrtc\sdk\windows\wrapper\generated\cppwinrt\RTCDataChannelStats.cpp" />
    <ClCompile Include="..\..\..\..\xplatform\webrtc\sdk\windows\wrapper\generated\cppwinrt\RTCDtlsFingerprint.cpp" />
    <ClCompile Include="..\..\..\..\xplatform\webrtc\sdk\windows\wrapper\generated\cppwinrt\RTCDtmfSender.cpp" />
    <ClCompile Include="..\..\..\..\xplatform\webrtc\sdk\windows\wrapper\generated\cppwinrt\RTCDtmfToneChangeEvent.cpp" />
    <ClCompile Include="..\..\..\..\xplatform\webrtc\sdk\windows\wrapper\generated\cppwinrt\RTCError.cpp" />
    <ClCompile Include="..\..\..\..\xplatform\webrtc\sdk\windows\wrapper\generated\cppwinrt\RTCIceCandidate.cpp" />
    <ClCompile Include="..\..\..\..\xplatform\webrtc\sdk\windows\wrapper\generated\cppwinrt\RTCIceCandidateInit.cpp" />
    <ClCompile Include="..\..\..\..\xplatform\webrtc\sdk\windows\wrapper\generated\cppwinrt\RTCIceCandidatePairStats.cpp" />
    <ClCompile Include="..\..\..\..\xplatform\webrtc\sdk\windows\wrapper\generated\cppwinrt\RTCIceCandidateStats.cpp" />
    <ClCompile Include="..\..\..\..\xplatform\webrtc\sdk\windows\wrapper\generated\cppwinrt\RTCIceServer.cpp" />
    <ClCompile Include="..\..\..\..\xplatform\webrtc\sdk\windows\wrapper\generated\cppwinrt\RTCInboundRtpStreamStats.cpp" />
    <ClCompile Include="..\..\..\..\xplatform\webrtc\sdk\windows\wrapper\generated\cppwinrt\RTCKeyParams.cpp" />
    <ClCompile Include="..\..\..\..\xplatform\webrtc\sdk\windows\wrapper\generated\cppwinrt\RTCMediaHandlerStats.cpp" />
    <ClCompile Include="..\..\..\..\xplatform\webrtc\sdk\windows\wrapper\generated\cppwinrt\RTCMediaStreamStats.cpp" />
    <ClCompile Include="..\..\..\..\xplatform\webrtc\sdk\windows\wrapper\generated\cppwinrt\RTCOAuthCredential.cpp" />
    <ClCompile Include="..\..\..\..\xplatform\webrtc\sdk\windows\wrapper\generated\cppwinrt\RTCOfferAnswerOptions.cpp" />
    <ClCompile Include="..\..\..\..\xplatform\webrtc\sdk\windows\wrapper\generated\cppwinrt\RTCOfferOptions.cpp" />
    <ClCompile Include="..\..\..\..\xplatform\webrtc\sdk\windows\wrapper\generated\cppwinrt\RTCOutboundRtpStreamStats.cpp" />
    <ClCompile Include="..\..\..\..\xplatform\webrtc\sdk\windows\wrapper\generated\cppwinrt\RTCPeerConnection.cpp" />
    <ClCompile Include="..\..\..\..\xplatform\webrtc\sdk\windows\wrapper\generated\cppwinrt\RTCPeerConnectionIceErrorEvent.cpp" />
    <ClCompile Include="..\..\..\..\xplatform\webrtc\sdk\windows\wrapper\generated\cppwinrt\RTCPeerConnectionIceEvent.cpp" />
    <ClCompile Include="..\..\..\..\xplatform\webrtc\sdk\windows\wrapper\generated\cppwinrt\RTCPeerConnectionStats.cpp" />
    <ClCompile Include="..\..\..\..\xplatform\webrtc\sdk\windows\wrapper\generated\cppwinrt\RTCReceivedRtpStreamStats.cpp" />
    <ClCompile Include="..\..\..\..\xplatform\webrtc\sdk\windows\wrapper\generated\cppwinrt\RTCRemoteInboundRtpStreamStats.cpp" />
    <ClCompile Include="..\..\..\..\xplatform\webrtc\sdk\windows\wrapper\generated\cppwinrt\RTCRemoteOutboundRtpStreamStats.cpp" />
    <ClCompile Include="..\..\..\..\xplatform\webrtc\sdk\windows\wrapper\generated\cppwinrt\RTCRSAParams.cpp" />
    <ClCompile Include="..\..\..\..\xplatform\webrtc\sdk\windows\wrapper\generated\cppwinrt\RTCRtcpFeedback.cpp" />
    <ClCompile Include="..\..\..\..\xplatform\webrtc\sdk\windows\wrapper\generated\cppwinrt\RTCRtcpParameters.cpp" />
    <ClCompile Include="..\..\..\..\xplatform\webrtc\sdk\windows\wrapper\generated\cppwinrt\RTCRtpCapabilities.cpp" />
    <ClCompile Include="..\..\..\..\xplatform\webrtc\sdk\windows\wrapper\generated\cppwinrt\RTCRtpCodecCapability.cpp" />
    <ClCompile Include="..\..\..\..\xplatform\webrtc\sdk\windows\wrapper\generated\cppwinrt\RTCRtpCodecParameters.cpp" />
    <ClCompile Include="..\..\..\..\xplatform\webrtc\sdk\windows\wrapper\generated\cppwinrt\RTCRtpCodingParameters.cpp" />
    <ClCompile Include="..\..\..\..\xplatform\webrtc\sdk\windows\wrapper\generated\cppwinrt\RTCRtpContributingSource.cpp" />
    <ClCompile Include="..\..\..\..\xplatform\webrtc\sdk\windows\wrapper\generated\cppwinrt\RTCRtpContributingSourceStats.cpp" />
    <ClCompile Include="..\..\..\..\xplatform\webrtc\sdk\windows\wrapper\generated\cppwinrt\RTCRtpDecodingParameters.cpp" />
    <ClCompile Include="..\..\..\..\xplatform\webrtc\sdk\windows\wrapper\generated\cppwinrt\RTCRtpEncodingParameters.cpp" />
    <ClCompile Include="..\..\..\..\xplatform\webrtc\sdk\windows\wrapper\generated\cppwinrt\RTCRtpFecParameters.cpp" />
    <ClCompile Include="..\..\..\..\xplatform\webrtc\sdk\windows\wrapper\generated\cppwinrt\RTCRtpHeaderExtensionCapability.cpp" />
    <ClCompile Include="..\..\..\..\xplatform\webrtc\sdk\windows\wrapper\generated\cppwinrt\RTCRtpHeaderExtensionParameters.cpp" />
    <ClCompile Include="..\..\..\..\xplatform\webrtc\sdk\windows\wrapper\generated\cppwinrt\RTCRtpParameters.cpp" />
    <ClCompile Include="..\..\..\..\xplatform\webrtc\sdk\windows\wrapper\generated\cppwinrt\RTCRtpReceiveParameters.cpp" />
    <ClCompile Include="..\..\..\..\xplatform\webrtc\sdk\windows\wrapper\generated\cppwinrt\RTCRtpReceiver.cpp" />
    <ClCompile Include="..\..\..\..\xplatform\webrtc\sdk\windows\wrapper\generated\cppwinrt\RTCRtpRtxParameters.cpp" />
    <ClCompile Include="..\..\..\..\xplatform\webrtc\sdk\windows\wrapper\generated\cppwinrt\RTCRtpSender.cpp" />
    <ClCompile Include="..\..\..\..\xplatform\webrtc\sdk\windows\wrapper\generated\cppwinrt\RTCRtpSendParameters.cpp" />
    <ClCompile Include="..\..\..\..\xplatform\webrtc\sdk\windows\wrapper\generated\cppwinrt\RTCRtpStreamStats.cpp" />
    <ClCompile Include="..\..\..\..\xplatform\webrtc\sdk\windows\wrapper\generated\cppwinrt\RTCRtpSynchronizationSource.cpp" />
    <ClCompile Include="..\..\..\..\xplatform\webrtc\sdk\windows\wrapper\generated\cppwinrt\RTCRtpTransceiver.cpp" />
    <ClCompile Include="..\..\..\..\xplatform\webrtc\sdk\windows\wrapper\generated\cppwinrt\RTCRtpTransceiverInit.cpp" />
    <ClCompile Include="..\..\..\..\xplatform\webrtc\sdk\windows\wrapper\generated\cppwinrt\RTCSenderAudioTrackAttachmentStats.cpp" />
    <ClCompile Include="..\..\..\..\xplatform\webrtc\sdk\windows\wrapper\generated\cppwinrt\RTCSenderVideoTrackAttachmentStats.cpp" />
    <ClCompile Include="..\..\..\..\xplatform\webrtc\sdk\windows\wrapper\generated\cppwinrt\RTCSentRtpStreamStats.cpp" />
    <ClCompile Include="..\..\..\..\xplatform\webrtc\sdk\windows\wrapper\generated\cppwinrt\RTCSessionDescription.cpp" />
    <ClCompile Include="..\..\..\..\xplatform\webrtc\sdk\windows\wrapper\generated\cppwinrt\RTCSessionDescriptionInit.cpp" />
    <ClCompile Include="..\..\..\..\xplatform\webrtc\sdk\windows\wrapper\generated\cppwinrt\RTCStats.cpp" />
    <ClCompile Include="..\..\..\..\xplatform\webrtc\sdk\windows\wrapper\generated\cppwinrt\RTCStatsProvider.cpp" />
    <ClCompile Include="..\..\..\..\xplatform\webrtc\sdk\windows\wrapper\generated\cppwinrt\RTCStatsReport.cpp" />
    <ClCompile Include="..\..\..\..\xplatform\webrtc\sdk\windows\wrapper\generated\cppwinrt\RTCStatsTypeSet.cpp" />
    <ClCompile Include="..\..\..\..\xplatform\webrtc\sdk\windows\wrapper\generated\cppwinrt\RTCTrackEvent.cpp" />
    <ClCompile Include="..\..\..\..\xplatform\webrtc\sdk\windows\wrapper\generated\cppwinrt\RTCTransportStats.cpp" />
    <ClCompile Include="..\..\..\..\xplatform\webrtc\sdk\windows\wrapper\generated\cppwinrt\RTCVideoHandlerStats.cpp" />
    <ClCompile Include="..\..\..\..\xplatform\webrtc\sdk\windows\wrapper\generated\cppwinrt\RTCVideoReceiverStats.cpp" />
    <ClCompile Include="..\..\..\..\xplatform\webrtc\sdk\windows\wrapper\generated\cppwinrt\RTCVideoSenderStats.cpp" />
    <ClCompile Include="..\..\..\..\xplatform\webrtc\sdk\windows\wrapper\generated\cppwinrt\VideoCapturer.cpp" />
    <ClCompile Include="..\..\..\..\xplatform\webrtc\sdk\windows\wrapper\generated\cppwinrt\VideoCapturerInputSize.cpp" />
    <ClCompile Include="..\..\..\..\xplatform\webrtc\sdk\windows\wrapper\generated\cppwinrt\VideoDeviceInfo.cpp" />
    <ClCompile Include="..\..\..\..\xplatform\webrtc\sdk\windows\wrapper\generated\cppwinrt\VideoFormat.cpp" />
    <ClCompile Include="..\..\..\..\xplatform\webrtc\sdk\windows\wrapper\generated\cppwinrt\VideoTrackSource.cpp" />
    <ClCompile Include="..\..\..\..\xplatform\webrtc\sdk\windows\wrapper\generated\cppwinrt\VideoTrackSourceStats.cpp" />
    <ClCompile Include="..\..\..\..\xplatform\webrtc\sdk\windows\wrapper\generated\cppwinrt\WebRtcLib.cpp" />
    <ClCompile Include="..\..\..\..\xplatform\webrtc\sdk\windows\wrapper\generated\cppwinrt\WebRtcLibConfiguration.cpp" />
    <ClCompile Include="..\..\..\..\xplatform\webrtc\sdk\windows\wrapper\override\cppwinrt\cppwinrt_Helpers_Throwers.cpp" />
    <ClCompile Include="..\..\..\..\xplatform\webrtc\sdk\windows\wrapper\override\cppwinrt\EventQueue.cpp">
      <ExcludedFromBuild Condition="'$(Configuration)|$(Platform)'=='Debug|Win32'">true</ExcludedFromBuild>
      <ExcludedFromBuild Condition="'$(Configuration)|$(Platform)'=='Release|Win32'">true</ExcludedFromBuild>
      <ExcludedFromBuild Condition="'$(Configuration)|$(Platform)'=='Debug|ARM'">true</ExcludedFromBuild>
      <ExcludedFromBuild Condition="'$(Configuration)|$(Platform)'=='Debug|ARM64'">true</ExcludedFromBuild>
      <ExcludedFromBuild Condition="'$(Configuration)|$(Platform)'=='Release|ARM'">true</ExcludedFromBuild>
      <ExcludedFromBuild Condition="'$(Configuration)|$(Platform)'=='Release|ARM64'">true</ExcludedFromBuild>
      <ExcludedFromBuild Condition="'$(Configuration)|$(Platform)'=='Debug|x64'">true</ExcludedFromBuild>
      <ExcludedFromBuild Condition="'$(Configuration)|$(Platform)'=='Release|x64'">true</ExcludedFromBuild>
    </ClCompile>
    <ClCompile Include="..\..\..\..\xplatform\webrtc\sdk\windows\wrapper\override\cppwinrt\EventQueueMaker.cpp">
      <ExcludedFromBuild Condition="'$(Configuration)|$(Platform)'=='Debug|Win32'">true</ExcludedFromBuild>
      <ExcludedFromBuild Condition="'$(Configuration)|$(Platform)'=='Release|Win32'">true</ExcludedFromBuild>
      <ExcludedFromBuild Condition="'$(Configuration)|$(Platform)'=='Debug|ARM'">true</ExcludedFromBuild>
      <ExcludedFromBuild Condition="'$(Configuration)|$(Platform)'=='Debug|ARM64'">true</ExcludedFromBuild>
      <ExcludedFromBuild Condition="'$(Configuration)|$(Platform)'=='Release|ARM'">true</ExcludedFromBuild>
      <ExcludedFromBuild Condition="'$(Configuration)|$(Platform)'=='Release|ARM64'">true</ExcludedFromBuild>
      <ExcludedFromBuild Condition="'$(Configuration)|$(Platform)'=='Debug|x64'">true</ExcludedFromBuild>
      <ExcludedFromBuild Condition="'$(Configuration)|$(Platform)'=='Release|x64'">true</ExcludedFromBuild>
    </ClCompile>
    <ClCompile Include="..\..\..\..\xplatform\webrtc\sdk\windows\wrapper\override\cppwinrt\MediaElement.cpp">
      <ExcludedFromBuild Condition="'$(Configuration)|$(Platform)'=='Debug|Win32'">true</ExcludedFromBuild>
      <ExcludedFromBuild Condition="'$(Configuration)|$(Platform)'=='Release|Win32'">true</ExcludedFromBuild>
      <ExcludedFromBuild Condition="'$(Configuration)|$(Platform)'=='Debug|ARM'">true</ExcludedFromBuild>
      <ExcludedFromBuild Condition="'$(Configuration)|$(Platform)'=='Debug|ARM64'">true</ExcludedFromBuild>
      <ExcludedFromBuild Condition="'$(Configuration)|$(Platform)'=='Release|ARM'">true</ExcludedFromBuild>
      <ExcludedFromBuild Condition="'$(Configuration)|$(Platform)'=='Release|ARM64'">true</ExcludedFromBuild>
      <ExcludedFromBuild Condition="'$(Configuration)|$(Platform)'=='Debug|x64'">true</ExcludedFromBuild>
      <ExcludedFromBuild Condition="'$(Configuration)|$(Platform)'=='Release|x64'">true</ExcludedFromBuild>
    </ClCompile>
    <ClCompile Include="..\..\..\..\xplatform\webrtc\sdk\windows\wrapper\override\cppwinrt\MediaElementMaker.cpp">
      <ExcludedFromBuild Condition="'$(Configuration)|$(Platform)'=='Debug|Win32'">true</ExcludedFromBuild>
      <ExcludedFromBuild Condition="'$(Configuration)|$(Platform)'=='Release|Win32'">true</ExcludedFromBuild>
      <ExcludedFromBuild Condition="'$(Configuration)|$(Platform)'=='Debug|ARM'">true</ExcludedFromBuild>
      <ExcludedFromBuild Condition="'$(Configuration)|$(Platform)'=='Debug|ARM64'">true</ExcludedFromBuild>
      <ExcludedFromBuild Condition="'$(Configuration)|$(Platform)'=='Release|ARM'">true</ExcludedFromBuild>
      <ExcludedFromBuild Condition="'$(Configuration)|$(Platform)'=='Release|ARM64'">true</ExcludedFromBuild>
      <ExcludedFromBuild Condition="'$(Configuration)|$(Platform)'=='Debug|x64'">true</ExcludedFromBuild>
      <ExcludedFromBuild Condition="'$(Configuration)|$(Platform)'=='Release|x64'">true</ExcludedFromBuild>
    </ClCompile>
    <ClCompile Include="..\..\..\..\xplatform\webrtc\sdk\windows\wrapper\override\cppwinrt\MediaSample.cpp">
      <ExcludedFromBuild Condition="'$(Configuration)|$(Platform)'=='Debug|Win32'">true</ExcludedFromBuild>
      <ExcludedFromBuild Condition="'$(Configuration)|$(Platform)'=='Release|Win32'">true</ExcludedFromBuild>
      <ExcludedFromBuild Condition="'$(Configuration)|$(Platform)'=='Debug|ARM'">true</ExcludedFromBuild>
      <ExcludedFromBuild Condition="'$(Configuration)|$(Platform)'=='Release|ARM'">true</ExcludedFromBuild>
      <ExcludedFromBuild Condition="'$(Configuration)|$(Platform)'=='Debug|x64'">true</ExcludedFromBuild>
      <ExcludedFromBuild Condition="'$(Configuration)|$(Platform)'=='Release|x64'">true</ExcludedFromBuild>
    </ClCompile>
    <ClCompile Include="..\..\..\..\xplatform\webrtc\sdk\windows\wrapper\override\cppwinrt\MediaSource.cpp">
      <ExcludedFromBuild Condition="'$(Configuration)|$(Platform)'=='Debug|Win32'">true</ExcludedFromBuild>
      <ExcludedFromBuild Condition="'$(Configuration)|$(Platform)'=='Release|Win32'">true</ExcludedFromBuild>
      <ExcludedFromBuild Condition="'$(Configuration)|$(Platform)'=='Debug|ARM'">true</ExcludedFromBuild>
      <ExcludedFromBuild Condition="'$(Configuration)|$(Platform)'=='Debug|ARM64'">true</ExcludedFromBuild>
      <ExcludedFromBuild Condition="'$(Configuration)|$(Platform)'=='Release|ARM'">true</ExcludedFromBuild>
      <ExcludedFromBuild Condition="'$(Configuration)|$(Platform)'=='Release|ARM64'">true</ExcludedFromBuild>
      <ExcludedFromBuild Condition="'$(Configuration)|$(Platform)'=='Debug|x64'">true</ExcludedFromBuild>
      <ExcludedFromBuild Condition="'$(Configuration)|$(Platform)'=='Release|x64'">true</ExcludedFromBuild>
    </ClCompile>
    <ClCompile Include="..\..\..\..\xplatform\webrtc\sdk\windows\wrapper\override\cppwinrt\VideoDeviceInfo.cpp">
      <ExcludedFromBuild Condition="'$(Configuration)|$(Platform)'=='Debug|Win32'">true</ExcludedFromBuild>
      <ExcludedFromBuild Condition="'$(Configuration)|$(Platform)'=='Release|Win32'">true</ExcludedFromBuild>
      <ExcludedFromBuild Condition="'$(Configuration)|$(Platform)'=='Debug|ARM'">true</ExcludedFromBuild>
      <ExcludedFromBuild Condition="'$(Configuration)|$(Platform)'=='Debug|ARM64'">true</ExcludedFromBuild>
      <ExcludedFromBuild Condition="'$(Configuration)|$(Platform)'=='Release|ARM'">true</ExcludedFromBuild>
      <ExcludedFromBuild Condition="'$(Configuration)|$(Platform)'=='Release|ARM64'">true</ExcludedFromBuild>
      <ExcludedFromBuild Condition="'$(Configuration)|$(Platform)'=='Debug|x64'">true</ExcludedFromBuild>
      <ExcludedFromBuild Condition="'$(Configuration)|$(Platform)'=='Release|x64'">true</ExcludedFromBuild>
    </ClCompile>
    <ClCompile Include="pch.cpp">
      <PrecompiledHeader>Create</PrecompiledHeader>
    </ClCompile>
    <ClCompile Include="Generated Files\module.g.cpp" />
  </ItemGroup>
  <ItemGroup>
    <Midl Include="..\..\..\..\xplatform\webrtc\sdk\windows\wrapper\generated\msidl\output.idl" />
    <Midl Include="..\..\..\..\xplatform\webrtc\sdk\windows\wrapper\override\msidl\Org.WebRtc.EventQueue.idl" />
    <Midl Include="..\..\..\..\xplatform\webrtc\sdk\windows\wrapper\override\msidl\Org.WebRtc.EventQueueMaker.idl" />
    <Midl Include="..\..\..\..\xplatform\webrtc\sdk\windows\wrapper\override\msidl\Org.WebRtc.MediaElement.idl" />
    <Midl Include="..\..\..\..\xplatform\webrtc\sdk\windows\wrapper\override\msidl\Org.WebRtc.MediaElementMaker.idl" />
    <Midl Include="..\..\..\..\xplatform\webrtc\sdk\windows\wrapper\override\msidl\Org.WebRtc.MediaSample.idl" />
    <Midl Include="..\..\..\..\xplatform\webrtc\sdk\windows\wrapper\override\msidl\Org.WebRtc.MediaSource.idl" />
    <Midl Include="..\..\..\..\xplatform\webrtc\sdk\windows\wrapper\override\msidl\Org.WebRtc.VideoDeviceInfo.idl" />
  </ItemGroup>
  <ItemGroup>
    <None Include="..\..\..\..\xplatform\webrtc\sdk\windows\wrapper\generated\msidl\Org.WebRtc.EventQueue.idl.template">
      <ExcludedFromBuild Condition="'$(Configuration)|$(Platform)'=='Debug|Win32'">true</ExcludedFromBuild>
      <ExcludedFromBuild Condition="'$(Configuration)|$(Platform)'=='Release|Win32'">true</ExcludedFromBuild>
      <ExcludedFromBuild Condition="'$(Configuration)|$(Platform)'=='Debug|ARM'">true</ExcludedFromBuild>
      <ExcludedFromBuild Condition="'$(Configuration)|$(Platform)'=='Debug|ARM64'">true</ExcludedFromBuild>
      <ExcludedFromBuild Condition="'$(Configuration)|$(Platform)'=='Release|ARM'">true</ExcludedFromBuild>
      <ExcludedFromBuild Condition="'$(Configuration)|$(Platform)'=='Release|ARM64'">true</ExcludedFromBuild>
      <ExcludedFromBuild Condition="'$(Configuration)|$(Platform)'=='Debug|x64'">true</ExcludedFromBuild>
      <ExcludedFromBuild Condition="'$(Configuration)|$(Platform)'=='Release|x64'">true</ExcludedFromBuild>
    </None>
    <None Include="..\..\..\..\xplatform\webrtc\sdk\windows\wrapper\generated\msidl\Org.WebRtc.EventQueueMaker.idl.template">
      <ExcludedFromBuild Condition="'$(Configuration)|$(Platform)'=='Debug|Win32'">true</ExcludedFromBuild>
      <ExcludedFromBuild Condition="'$(Configuration)|$(Platform)'=='Release|Win32'">true</ExcludedFromBuild>
      <ExcludedFromBuild Condition="'$(Configuration)|$(Platform)'=='Debug|ARM'">true</ExcludedFromBuild>
      <ExcludedFromBuild Condition="'$(Configuration)|$(Platform)'=='Debug|ARM64'">true</ExcludedFromBuild>
      <ExcludedFromBuild Condition="'$(Configuration)|$(Platform)'=='Release|ARM'">true</ExcludedFromBuild>
      <ExcludedFromBuild Condition="'$(Configuration)|$(Platform)'=='Release|ARM64'">true</ExcludedFromBuild>
      <ExcludedFromBuild Condition="'$(Configuration)|$(Platform)'=='Debug|x64'">true</ExcludedFromBuild>
      <ExcludedFromBuild Condition="'$(Configuration)|$(Platform)'=='Release|x64'">true</ExcludedFromBuild>
    </None>
    <None Include="..\..\..\..\xplatform\webrtc\sdk\windows\wrapper\generated\msidl\Org.WebRtc.MediaElement.idl.template">
      <ExcludedFromBuild Condition="'$(Configuration)|$(Platform)'=='Debug|Win32'">true</ExcludedFromBuild>
      <ExcludedFromBuild Condition="'$(Configuration)|$(Platform)'=='Release|Win32'">true</ExcludedFromBuild>
      <ExcludedFromBuild Condition="'$(Configuration)|$(Platform)'=='Debug|ARM'">true</ExcludedFromBuild>
      <ExcludedFromBuild Condition="'$(Configuration)|$(Platform)'=='Debug|ARM64'">true</ExcludedFromBuild>
      <ExcludedFromBuild Condition="'$(Configuration)|$(Platform)'=='Release|ARM'">true</ExcludedFromBuild>
      <ExcludedFromBuild Condition="'$(Configuration)|$(Platform)'=='Release|ARM64'">true</ExcludedFromBuild>
      <ExcludedFromBuild Condition="'$(Configuration)|$(Platform)'=='Debug|x64'">true</ExcludedFromBuild>
      <ExcludedFromBuild Condition="'$(Configuration)|$(Platform)'=='Release|x64'">true</ExcludedFromBuild>
    </None>
    <None Include="..\..\..\..\xplatform\webrtc\sdk\windows\wrapper\generated\msidl\Org.WebRtc.MediaElementMaker.idl.template">
      <ExcludedFromBuild Condition="'$(Configuration)|$(Platform)'=='Debug|Win32'">true</ExcludedFromBuild>
      <ExcludedFromBuild Condition="'$(Configuration)|$(Platform)'=='Release|Win32'">true</ExcludedFromBuild>
      <ExcludedFromBuild Condition="'$(Configuration)|$(Platform)'=='Debug|ARM'">true</ExcludedFromBuild>
      <ExcludedFromBuild Condition="'$(Configuration)|$(Platform)'=='Debug|ARM64'">true</ExcludedFromBuild>
      <ExcludedFromBuild Condition="'$(Configuration)|$(Platform)'=='Release|ARM'">true</ExcludedFromBuild>
      <ExcludedFromBuild Condition="'$(Configuration)|$(Platform)'=='Release|ARM64'">true</ExcludedFromBuild>
      <ExcludedFromBuild Condition="'$(Configuration)|$(Platform)'=='Debug|x64'">true</ExcludedFromBuild>
      <ExcludedFromBuild Condition="'$(Configuration)|$(Platform)'=='Release|x64'">true</ExcludedFromBuild>
    </None>
    <None Include="..\..\..\..\xplatform\webrtc\sdk\windows\wrapper\generated\msidl\Org.WebRtc.MediaSample.idl.template">
      <ExcludedFromBuild Condition="'$(Configuration)|$(Platform)'=='Debug|Win32'">true</ExcludedFromBuild>
      <ExcludedFromBuild Condition="'$(Configuration)|$(Platform)'=='Release|Win32'">true</ExcludedFromBuild>
      <ExcludedFromBuild Condition="'$(Configuration)|$(Platform)'=='Debug|ARM'">true</ExcludedFromBuild>
      <ExcludedFromBuild Condition="'$(Configuration)|$(Platform)'=='Release|ARM'">true</ExcludedFromBuild>
      <ExcludedFromBuild Condition="'$(Configuration)|$(Platform)'=='Debug|x64'">true</ExcludedFromBuild>
      <ExcludedFromBuild Condition="'$(Configuration)|$(Platform)'=='Release|x64'">true</ExcludedFromBuild>
    </None>
    <None Include="..\..\..\..\xplatform\webrtc\sdk\windows\wrapper\generated\msidl\Org.WebRtc.MediaSource.idl.template">
      <ExcludedFromBuild Condition="'$(Configuration)|$(Platform)'=='Debug|Win32'">true</ExcludedFromBuild>
      <ExcludedFromBuild Condition="'$(Configuration)|$(Platform)'=='Release|Win32'">true</ExcludedFromBuild>
      <ExcludedFromBuild Condition="'$(Configuration)|$(Platform)'=='Debug|ARM'">true</ExcludedFromBuild>
      <ExcludedFromBuild Condition="'$(Configuration)|$(Platform)'=='Debug|ARM64'">true</ExcludedFromBuild>
      <ExcludedFromBuild Condition="'$(Configuration)|$(Platform)'=='Release|ARM'">true</ExcludedFromBuild>
      <ExcludedFromBuild Condition="'$(Configuration)|$(Platform)'=='Release|ARM64'">true</ExcludedFromBuild>
      <ExcludedFromBuild Condition="'$(Configuration)|$(Platform)'=='Debug|x64'">true</ExcludedFromBuild>
      <ExcludedFromBuild Condition="'$(Configuration)|$(Platform)'=='Release|x64'">true</ExcludedFromBuild>
    </None>
    <None Include="..\..\..\..\xplatform\webrtc\sdk\windows\wrapper\generated\msidl\Org.WebRtc.VideoDeviceInfo.idl.template">
      <ExcludedFromBuild Condition="'$(Configuration)|$(Platform)'=='Debug|Win32'">true</ExcludedFromBuild>
      <ExcludedFromBuild Condition="'$(Configuration)|$(Platform)'=='Release|Win32'">true</ExcludedFromBuild>
      <ExcludedFromBuild Condition="'$(Configuration)|$(Platform)'=='Debug|ARM'">true</ExcludedFromBuild>
      <ExcludedFromBuild Condition="'$(Configuration)|$(Platform)'=='Debug|ARM64'">true</ExcludedFromBuild>
      <ExcludedFromBuild Condition="'$(Configuration)|$(Platform)'=='Release|ARM'">true</ExcludedFromBuild>
      <ExcludedFromBuild Condition="'$(Configuration)|$(Platform)'=='Release|ARM64'">true</ExcludedFromBuild>
      <ExcludedFromBuild Condition="'$(Configuration)|$(Platform)'=='Debug|x64'">true</ExcludedFromBuild>
      <ExcludedFromBuild Condition="'$(Configuration)|$(Platform)'=='Release|x64'">true</ExcludedFromBuild>
    </None>
    <None Include="Org_WebRtc.def" />
    <None Include="packages.config" />
  </ItemGroup>
  <ItemGroup>
    <Text Include="readme.txt">
      <DeploymentContent>false</DeploymentContent>
    </Text>
  </ItemGroup>
  <ItemGroup>
    <ProjectReference Include="..\Org.WebRtc.WrapperGlue.Universal\Org.WebRtc.WrapperGlue.vcxproj">
      <Project>{76cc41b9-4027-4330-a139-0cfa7aa34768}</Project>
    </ProjectReference>
  </ItemGroup>
  <Import Project="$(VCTargetsPath)\Microsoft.Cpp.targets" />
  <ImportGroup Label="ExtensionTargets">
    <Import Project="..\..\..\solutions\packages\Microsoft.Windows.CppWinRT.1.0.190109.2\build\native\Microsoft.Windows.CppWinRT.targets" Condition="Exists('..\..\..\solutions\packages\Microsoft.Windows.CppWinRT.1.0.190109.2\build\native\Microsoft.Windows.CppWinRT.targets')" />
  </ImportGroup>
  <Target Name="EnsureNuGetPackageBuildImports" BeforeTargets="PrepareForBuild">
    <PropertyGroup>
      <ErrorText>This project references NuGet package(s) that are missing on this computer. Use NuGet Package Restore to download them.  For more information, see http://go.microsoft.com/fwlink/?LinkID=322105. The missing file is {0}.</ErrorText>
    </PropertyGroup>
    <Error Condition="!Exists('..\..\..\solutions\packages\Microsoft.Windows.CppWinRT.1.0.190109.2\build\native\Microsoft.Windows.CppWinRT.props')" Text="$([System.String]::Format('$(ErrorText)', '..\..\..\solutions\packages\Microsoft.Windows.CppWinRT.1.0.190109.2\build\native\Microsoft.Windows.CppWinRT.props'))" />
    <Error Condition="!Exists('..\..\..\solutions\packages\Microsoft.Windows.CppWinRT.1.0.190109.2\build\native\Microsoft.Windows.CppWinRT.targets')" Text="$([System.String]::Format('$(ErrorText)', '..\..\..\solutions\packages\Microsoft.Windows.CppWinRT.1.0.190109.2\build\native\Microsoft.Windows.CppWinRT.targets'))" />
  </Target>
</Project><|MERGE_RESOLUTION|>--- conflicted
+++ resolved
@@ -159,60 +159,14 @@
       </Command>
     </CustomBuildStep>
     <PostBuildEvent>
-<<<<<<< HEAD
       <Command Condition="'$(Configuration)|$(Platform)'=='Release|ARM'">copy $(TargetDir)Merged\$(AssemblyName).winmd $(TargetDir)$(AssemblyName).winmd</Command>
       <Command Condition="'$(Configuration)|$(Platform)'=='Release|ARM64'">copy $(TargetDir)Merged\$(AssemblyName).winmd $(TargetDir)$(AssemblyName).winmd</Command>
-=======
-      <Command Condition="'$(Configuration)|$(Platform)'=='Release|ARM'">copy $(TargetDir)Merged\$(AssemblyName).winmd $(TargetDir)$(AssemblyName).winmd
-
-SETLOCAL
-      set TARGET_PLUGIN_PATH_2=$(ProjectDir)..\..\..\..\..\common\windows\samples\PeerCC\ClientUnity\Assets\
-
-      echo Target Plugin Path is %TARGET_PLUGIN_PATH_2%
-
-      mkdir "%TARGET_PLUGIN_PATH_2%Plugins"
-      mkdir "%TARGET_PLUGIN_PATH_2%Plugins\WSA"
-      mkdir "%TARGET_PLUGIN_PATH_2%Plugins\WSA\$(PlatformShortName)"
-
-      copy /Y "$(TargetDir)$(TargetFileName)" "%TARGET_PLUGIN_PATH_2%Plugins\WSA\$(PlatformShortName)\$(TargetFileName)"
-      copy /Y "$(TargetDir)$(TargetName).winmd" "%TARGET_PLUGIN_PATH_2%Plugins\WSA\$(PlatformShortName)\$(TargetName).winmd"
-      copy /Y "$(TargetDir)$(TargetName).pdb" "%TARGET_PLUGIN_PATH_2%Plugins\WSA\$(PlatformShortName)\$(TargetName).pdb"
-ENDLOCAL</Command>
->>>>>>> a077ef74
     </PostBuildEvent>
     <PostBuildEvent>
-      <Command Condition="'$(Configuration)|$(Platform)'=='Release|Win32'">copy $(TargetDir)Merged\$(AssemblyName).winmd $(TargetDir)$(AssemblyName).winmd
-
-SETLOCAL
-      set TARGET_PLUGIN_PATH_2=$(ProjectDir)..\..\..\..\..\common\windows\samples\PeerCC\ClientUnity\Assets\
-
-      echo Target Plugin Path is %TARGET_PLUGIN_PATH_2%
-
-      mkdir "%TARGET_PLUGIN_PATH_2%Plugins"
-      mkdir "%TARGET_PLUGIN_PATH_2%Plugins\WSA"
-      mkdir "%TARGET_PLUGIN_PATH_2%Plugins\WSA\$(PlatformShortName)"
-
-      copy /Y "$(TargetDir)$(TargetFileName)" "%TARGET_PLUGIN_PATH_2%Plugins\WSA\$(PlatformShortName)\$(TargetFileName)"
-      copy /Y "$(TargetDir)$(TargetName).winmd" "%TARGET_PLUGIN_PATH_2%Plugins\WSA\$(PlatformShortName)\$(TargetName).winmd"
-      copy /Y "$(TargetDir)$(TargetName).pdb" "%TARGET_PLUGIN_PATH_2%Plugins\WSA\$(PlatformShortName)\$(TargetName).pdb"
-ENDLOCAL</Command>
+      <Command Condition="'$(Configuration)|$(Platform)'=='Release|Win32'">copy $(TargetDir)Merged\$(AssemblyName).winmd $(TargetDir)$(AssemblyName).winmd</Command>
     </PostBuildEvent>
     <PostBuildEvent>
-      <Command Condition="'$(Configuration)|$(Platform)'=='Release|x64'">copy $(TargetDir)Merged\$(AssemblyName).winmd $(TargetDir)$(AssemblyName).winmd
-
-SETLOCAL
-      set TARGET_PLUGIN_PATH_2=$(ProjectDir)..\..\..\..\..\common\windows\samples\PeerCC\ClientUnity\Assets\
-
-      echo Target Plugin Path is %TARGET_PLUGIN_PATH_2%
-
-      mkdir "%TARGET_PLUGIN_PATH_2%Plugins"
-      mkdir "%TARGET_PLUGIN_PATH_2%Plugins\WSA"
-      mkdir "%TARGET_PLUGIN_PATH_2%Plugins\WSA\$(PlatformShortName)"
-
-      copy /Y "$(TargetDir)$(TargetFileName)" "%TARGET_PLUGIN_PATH_2%Plugins\WSA\$(PlatformShortName)\$(TargetFileName)"
-      copy /Y "$(TargetDir)$(TargetName).winmd" "%TARGET_PLUGIN_PATH_2%Plugins\WSA\$(PlatformShortName)\$(TargetName).winmd"
-      copy /Y "$(TargetDir)$(TargetName).pdb" "%TARGET_PLUGIN_PATH_2%Plugins\WSA\$(PlatformShortName)\$(TargetName).pdb"
-ENDLOCAL</Command>
+      <Command Condition="'$(Configuration)|$(Platform)'=='Release|x64'">copy $(TargetDir)Merged\$(AssemblyName).winmd $(TargetDir)$(AssemblyName).winmd</Command>
     </PostBuildEvent>
     <Midl>
       <AdditionalIncludeDirectories Condition="'$(Configuration)|$(Platform)'=='Release|ARM'">$(ProjectDir)..\..\..\..\xplatform\webrtc\sdk\windows\wrapper\generated\msidl;$(ProjectDir)..\..\..\..\xplatform\webrtc\sdk\windows\wrapper\override\msidl</AdditionalIncludeDirectories>
@@ -288,60 +242,14 @@
       </Command>
     </CustomBuildStep>
     <PostBuildEvent>
-<<<<<<< HEAD
       <Command Condition="'$(Configuration)|$(Platform)'=='Debug|ARM'">copy $(TargetDir)Merged\$(AssemblyName).winmd $(TargetDir)$(AssemblyName).winmd</Command>
       <Command Condition="'$(Configuration)|$(Platform)'=='Debug|ARM64'">copy $(TargetDir)Merged\$(AssemblyName).winmd $(TargetDir)$(AssemblyName).winmd</Command>
-=======
-      <Command Condition="'$(Configuration)|$(Platform)'=='Debug|ARM'">copy $(TargetDir)Merged\$(AssemblyName).winmd $(TargetDir)$(AssemblyName).winmd
-
-SETLOCAL
-      set TARGET_PLUGIN_PATH_2=$(ProjectDir)..\..\..\..\..\common\windows\samples\PeerCC\ClientUnity\Assets\
-
-      echo Target Plugin Path is %TARGET_PLUGIN_PATH_2%
-
-      mkdir "%TARGET_PLUGIN_PATH_2%Plugins"
-      mkdir "%TARGET_PLUGIN_PATH_2%Plugins\WSA"
-      mkdir "%TARGET_PLUGIN_PATH_2%Plugins\WSA\$(PlatformShortName)"
-
-      copy /Y "$(TargetDir)$(TargetFileName)" "%TARGET_PLUGIN_PATH_2%Plugins\WSA\$(PlatformShortName)\$(TargetFileName)"
-      copy /Y "$(TargetDir)$(TargetName).winmd" "%TARGET_PLUGIN_PATH_2%Plugins\WSA\$(PlatformShortName)\$(TargetName).winmd"
-      copy /Y "$(TargetDir)$(TargetName).pdb" "%TARGET_PLUGIN_PATH_2%Plugins\WSA\$(PlatformShortName)\$(TargetName).pdb"
-ENDLOCAL</Command>
->>>>>>> a077ef74
     </PostBuildEvent>
     <PostBuildEvent>
-      <Command Condition="'$(Configuration)|$(Platform)'=='Debug|Win32'">copy $(TargetDir)Merged\$(AssemblyName).winmd $(TargetDir)$(AssemblyName).winmd
-
-SETLOCAL
-      set TARGET_PLUGIN_PATH_2=$(ProjectDir)..\..\..\..\..\common\windows\samples\PeerCC\ClientUnity\Assets\
-
-      echo Target Plugin Path is %TARGET_PLUGIN_PATH_2%
-
-      mkdir "%TARGET_PLUGIN_PATH_2%Plugins"
-      mkdir "%TARGET_PLUGIN_PATH_2%Plugins\WSA"
-      mkdir "%TARGET_PLUGIN_PATH_2%Plugins\WSA\$(PlatformShortName)"
-
-      copy /Y "$(TargetDir)$(TargetFileName)" "%TARGET_PLUGIN_PATH_2%Plugins\WSA\$(PlatformShortName)\$(TargetFileName)"
-      copy /Y "$(TargetDir)$(TargetName).winmd" "%TARGET_PLUGIN_PATH_2%Plugins\WSA\$(PlatformShortName)\$(TargetName).winmd"
-      copy /Y "$(TargetDir)$(TargetName).pdb" "%TARGET_PLUGIN_PATH_2%Plugins\WSA\$(PlatformShortName)\$(TargetName).pdb"
-ENDLOCAL</Command>
+      <Command Condition="'$(Configuration)|$(Platform)'=='Debug|Win32'">copy $(TargetDir)Merged\$(AssemblyName).winmd $(TargetDir)$(AssemblyName).winmd</Command>
     </PostBuildEvent>
     <PostBuildEvent>
-      <Command Condition="'$(Configuration)|$(Platform)'=='Debug|x64'">copy $(TargetDir)Merged\$(AssemblyName).winmd $(TargetDir)$(AssemblyName).winmd
-
-SETLOCAL
-      set TARGET_PLUGIN_PATH_2=$(ProjectDir)..\..\..\..\..\common\windows\samples\PeerCC\ClientUnity\Assets\
-
-      echo Target Plugin Path is %TARGET_PLUGIN_PATH_2%
-
-      mkdir "%TARGET_PLUGIN_PATH_2%Plugins"
-      mkdir "%TARGET_PLUGIN_PATH_2%Plugins\WSA"
-      mkdir "%TARGET_PLUGIN_PATH_2%Plugins\WSA\$(PlatformShortName)"
-
-      copy /Y "$(TargetDir)$(TargetFileName)" "%TARGET_PLUGIN_PATH_2%Plugins\WSA\$(PlatformShortName)\$(TargetFileName)"
-      copy /Y "$(TargetDir)$(TargetName).winmd" "%TARGET_PLUGIN_PATH_2%Plugins\WSA\$(PlatformShortName)\$(TargetName).winmd"
-      copy /Y "$(TargetDir)$(TargetName).pdb" "%TARGET_PLUGIN_PATH_2%Plugins\WSA\$(PlatformShortName)\$(TargetName).pdb"
-ENDLOCAL</Command>
+      <Command Condition="'$(Configuration)|$(Platform)'=='Debug|x64'">copy $(TargetDir)Merged\$(AssemblyName).winmd $(TargetDir)$(AssemblyName).winmd</Command>
     </PostBuildEvent>
   </ItemDefinitionGroup>
   <ItemGroup>
