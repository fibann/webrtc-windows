﻿<?xml version="1.0" encoding="utf-8"?>
<Project ToolsVersion="15.0" xmlns="http://schemas.microsoft.com/developer/msbuild/2003">
  <ItemGroup>
    <Filter Include="wrapper">
      <UniqueIdentifier>{269f82f5-d0f1-4c18-8f02-ae73698e48b0}</UniqueIdentifier>
    </Filter>
    <Filter Include="wrapper\generated">
      <UniqueIdentifier>{02010a5d-2114-4b32-a1bb-2d000d5ca395}</UniqueIdentifier>
    </Filter>
    <Filter Include="wrapper\override">
      <UniqueIdentifier>{fcf92dbc-06ef-4fb5-adbf-2c74c12ff463}</UniqueIdentifier>
    </Filter>
  </ItemGroup>
  <ItemGroup>
    <ClInclude Include="targetver.h" />
    <ClInclude Include="..\..\..\..\xplatform\webrtc\sdk\windows\wrapper\generated\org_webRtc_AudioData.h">
      <Filter>wrapper\generated</Filter>
    </ClInclude>
    <ClInclude Include="..\..\..\..\xplatform\webrtc\sdk\windows\wrapper\generated\org_webRtc_EventQueueMaker.h">
      <Filter>wrapper\generated</Filter>
    </ClInclude>
    <ClInclude Include="..\..\..\..\xplatform\webrtc\sdk\windows\wrapper\generated\org_webRtc_MediaElement.h">
      <Filter>wrapper\generated</Filter>
    </ClInclude>
    <ClInclude Include="..\..\..\..\xplatform\webrtc\sdk\windows\wrapper\generated\org_webRtc_MediaElementMaker.h">
      <Filter>wrapper\generated</Filter>
    </ClInclude>
    <ClInclude Include="..\..\..\..\xplatform\webrtc\sdk\windows\wrapper\generated\org_webRtc_MediaSource.h">
      <Filter>wrapper\generated</Filter>
    </ClInclude>
    <ClInclude Include="..\..\..\..\xplatform\webrtc\sdk\windows\wrapper\generated\org_webRtc_MediaStreamTrack.h">
      <Filter>wrapper\generated</Filter>
    </ClInclude>
    <ClInclude Include="..\..\..\..\xplatform\webrtc\sdk\windows\wrapper\generated\org_webRtc_MediaTrackSource.h">
      <Filter>wrapper\generated</Filter>
    </ClInclude>
    <ClInclude Include="..\..\..\..\xplatform\webrtc\sdk\windows\wrapper\generated\org_webRtc_MessageEvent.h">
      <Filter>wrapper\generated</Filter>
    </ClInclude>
    <ClInclude Include="..\..\..\..\xplatform\webrtc\sdk\windows\wrapper\generated\org_webRtc_MillisecondIntervalRange.h">
      <Filter>wrapper\generated</Filter>
    </ClInclude>
    <ClInclude Include="..\..\..\..\xplatform\webrtc\sdk\windows\wrapper\generated\org_webRtc_RTCAnswerOptions.h">
      <Filter>wrapper\generated</Filter>
    </ClInclude>
    <ClInclude Include="..\..\..\..\xplatform\webrtc\sdk\windows\wrapper\generated\org_webRtc_RTCAudioHandlerStats.h">
      <Filter>wrapper\generated</Filter>
    </ClInclude>
    <ClInclude Include="..\..\..\..\xplatform\webrtc\sdk\windows\wrapper\generated\org_webRtc_RTCAudioReceiverStats.h">
      <Filter>wrapper\generated</Filter>
    </ClInclude>
    <ClInclude Include="..\..\..\..\xplatform\webrtc\sdk\windows\wrapper\generated\org_webRtc_RTCAudioSenderStats.h">
      <Filter>wrapper\generated</Filter>
    </ClInclude>
    <ClInclude Include="..\..\..\..\xplatform\webrtc\sdk\windows\wrapper\generated\org_webRtc_RTCBitrateParameters.h">
      <Filter>wrapper\generated</Filter>
    </ClInclude>
    <ClInclude Include="..\..\..\..\xplatform\webrtc\sdk\windows\wrapper\generated\org_webRtc_RTCCertificate.h">
      <Filter>wrapper\generated</Filter>
    </ClInclude>
    <ClInclude Include="..\..\..\..\xplatform\webrtc\sdk\windows\wrapper\generated\org_webRtc_RTCCertificateStats.h">
      <Filter>wrapper\generated</Filter>
    </ClInclude>
    <ClInclude Include="..\..\..\..\xplatform\webrtc\sdk\windows\wrapper\generated\org_webRtc_RTCCodecStats.h">
      <Filter>wrapper\generated</Filter>
    </ClInclude>
    <ClInclude Include="..\..\..\..\xplatform\webrtc\sdk\windows\wrapper\generated\org_webRtc_RTCConfiguration.h">
      <Filter>wrapper\generated</Filter>
    </ClInclude>
    <ClInclude Include="..\..\..\..\xplatform\webrtc\sdk\windows\wrapper\generated\org_webRtc_RTCDataChannel.h">
      <Filter>wrapper\generated</Filter>
    </ClInclude>
    <ClInclude Include="..\..\..\..\xplatform\webrtc\sdk\windows\wrapper\generated\org_webRtc_RTCDataChannelEvent.h">
      <Filter>wrapper\generated</Filter>
    </ClInclude>
    <ClInclude Include="..\..\..\..\xplatform\webrtc\sdk\windows\wrapper\generated\org_webRtc_RTCDataChannelInit.h">
      <Filter>wrapper\generated</Filter>
    </ClInclude>
    <ClInclude Include="..\..\..\..\xplatform\webrtc\sdk\windows\wrapper\generated\org_webRtc_RTCDataChannelStats.h">
      <Filter>wrapper\generated</Filter>
    </ClInclude>
    <ClInclude Include="..\..\..\..\xplatform\webrtc\sdk\windows\wrapper\generated\org_webRtc_RTCDtlsFingerprint.h">
      <Filter>wrapper\generated</Filter>
    </ClInclude>
    <ClInclude Include="..\..\..\..\xplatform\webrtc\sdk\windows\wrapper\generated\org_webRtc_RTCDtmfSender.h">
      <Filter>wrapper\generated</Filter>
    </ClInclude>
    <ClInclude Include="..\..\..\..\xplatform\webrtc\sdk\windows\wrapper\generated\org_webRtc_RTCDtmfToneChangeEvent.h">
      <Filter>wrapper\generated</Filter>
    </ClInclude>
    <ClInclude Include="..\..\..\..\xplatform\webrtc\sdk\windows\wrapper\generated\org_webRtc_RTCError.h">
      <Filter>wrapper\generated</Filter>
    </ClInclude>
    <ClInclude Include="..\..\..\..\xplatform\webrtc\sdk\windows\wrapper\generated\org_webRtc_RTCIceCandidate.h">
      <Filter>wrapper\generated</Filter>
    </ClInclude>
    <ClInclude Include="..\..\..\..\xplatform\webrtc\sdk\windows\wrapper\generated\org_webRtc_RTCIceCandidateInit.h">
      <Filter>wrapper\generated</Filter>
    </ClInclude>
    <ClInclude Include="..\..\..\..\xplatform\webrtc\sdk\windows\wrapper\generated\org_webRtc_RTCIceCandidatePairStats.h">
      <Filter>wrapper\generated</Filter>
    </ClInclude>
    <ClInclude Include="..\..\..\..\xplatform\webrtc\sdk\windows\wrapper\generated\org_webRtc_RTCIceCandidateStats.h">
      <Filter>wrapper\generated</Filter>
    </ClInclude>
    <ClInclude Include="..\..\..\..\xplatform\webrtc\sdk\windows\wrapper\generated\org_webRtc_RTCIceServer.h">
      <Filter>wrapper\generated</Filter>
    </ClInclude>
    <ClInclude Include="..\..\..\..\xplatform\webrtc\sdk\windows\wrapper\generated\org_webRtc_RTCInboundRtpStreamStats.h">
      <Filter>wrapper\generated</Filter>
    </ClInclude>
    <ClInclude Include="..\..\..\..\xplatform\webrtc\sdk\windows\wrapper\generated\org_webRtc_RTCKeyParams.h">
      <Filter>wrapper\generated</Filter>
    </ClInclude>
    <ClInclude Include="..\..\..\..\xplatform\webrtc\sdk\windows\wrapper\generated\org_webRtc_RTCMediaHandlerStats.h">
      <Filter>wrapper\generated</Filter>
    </ClInclude>
    <ClInclude Include="..\..\..\..\xplatform\webrtc\sdk\windows\wrapper\generated\org_webRtc_RTCMediaStreamStats.h">
      <Filter>wrapper\generated</Filter>
    </ClInclude>
    <ClInclude Include="..\..\..\..\xplatform\webrtc\sdk\windows\wrapper\generated\org_webRtc_RTCOAuthCredential.h">
      <Filter>wrapper\generated</Filter>
    </ClInclude>
    <ClInclude Include="..\..\..\..\xplatform\webrtc\sdk\windows\wrapper\generated\org_webRtc_RTCOfferAnswerOptions.h">
      <Filter>wrapper\generated</Filter>
    </ClInclude>
    <ClInclude Include="..\..\..\..\xplatform\webrtc\sdk\windows\wrapper\generated\org_webRtc_RTCOfferOptions.h">
      <Filter>wrapper\generated</Filter>
    </ClInclude>
    <ClInclude Include="..\..\..\..\xplatform\webrtc\sdk\windows\wrapper\generated\org_webRtc_RTCOutboundRtpStreamStats.h">
      <Filter>wrapper\generated</Filter>
    </ClInclude>
    <ClInclude Include="..\..\..\..\xplatform\webrtc\sdk\windows\wrapper\generated\org_webRtc_RTCPeerConnection.h">
      <Filter>wrapper\generated</Filter>
    </ClInclude>
    <ClInclude Include="..\..\..\..\xplatform\webrtc\sdk\windows\wrapper\generated\org_webRtc_RTCPeerConnectionIceErrorEvent.h">
      <Filter>wrapper\generated</Filter>
    </ClInclude>
    <ClInclude Include="..\..\..\..\xplatform\webrtc\sdk\windows\wrapper\generated\org_webRtc_RTCPeerConnectionIceEvent.h">
      <Filter>wrapper\generated</Filter>
    </ClInclude>
    <ClInclude Include="..\..\..\..\xplatform\webrtc\sdk\windows\wrapper\generated\org_webRtc_RTCPeerConnectionStats.h">
      <Filter>wrapper\generated</Filter>
    </ClInclude>
    <ClInclude Include="..\..\..\..\xplatform\webrtc\sdk\windows\wrapper\generated\org_webRtc_RTCReceivedRtpStreamStats.h">
      <Filter>wrapper\generated</Filter>
    </ClInclude>
    <ClInclude Include="..\..\..\..\xplatform\webrtc\sdk\windows\wrapper\generated\org_webRtc_RTCRemoteInboundRtpStreamStats.h">
      <Filter>wrapper\generated</Filter>
    </ClInclude>
    <ClInclude Include="..\..\..\..\xplatform\webrtc\sdk\windows\wrapper\generated\org_webRtc_RTCRemoteOutboundRtpStreamStats.h">
      <Filter>wrapper\generated</Filter>
    </ClInclude>
    <ClInclude Include="..\..\..\..\xplatform\webrtc\sdk\windows\wrapper\generated\org_webRtc_RTCRSAParams.h">
      <Filter>wrapper\generated</Filter>
    </ClInclude>
    <ClInclude Include="..\..\..\..\xplatform\webrtc\sdk\windows\wrapper\generated\org_webRtc_RTCRtcpFeedback.h">
      <Filter>wrapper\generated</Filter>
    </ClInclude>
    <ClInclude Include="..\..\..\..\xplatform\webrtc\sdk\windows\wrapper\generated\org_webRtc_RTCRtcpParameters.h">
      <Filter>wrapper\generated</Filter>
    </ClInclude>
    <ClInclude Include="..\..\..\..\xplatform\webrtc\sdk\windows\wrapper\generated\org_webRtc_RTCRtpCapabilities.h">
      <Filter>wrapper\generated</Filter>
    </ClInclude>
    <ClInclude Include="..\..\..\..\xplatform\webrtc\sdk\windows\wrapper\generated\org_webRtc_RTCRtpCodecCapability.h">
      <Filter>wrapper\generated</Filter>
    </ClInclude>
    <ClInclude Include="..\..\..\..\xplatform\webrtc\sdk\windows\wrapper\generated\org_webRtc_RTCRtpCodecParameters.h">
      <Filter>wrapper\generated</Filter>
    </ClInclude>
    <ClInclude Include="..\..\..\..\xplatform\webrtc\sdk\windows\wrapper\generated\org_webRtc_RTCRtpCodingParameters.h">
      <Filter>wrapper\generated</Filter>
    </ClInclude>
    <ClInclude Include="..\..\..\..\xplatform\webrtc\sdk\windows\wrapper\generated\org_webRtc_RTCRtpContributingSource.h">
      <Filter>wrapper\generated</Filter>
    </ClInclude>
    <ClInclude Include="..\..\..\..\xplatform\webrtc\sdk\windows\wrapper\generated\org_webRtc_RTCRtpContributingSourceStats.h">
      <Filter>wrapper\generated</Filter>
    </ClInclude>
    <ClInclude Include="..\..\..\..\xplatform\webrtc\sdk\windows\wrapper\generated\org_webRtc_RTCRtpDecodingParameters.h">
      <Filter>wrapper\generated</Filter>
    </ClInclude>
    <ClInclude Include="..\..\..\..\xplatform\webrtc\sdk\windows\wrapper\generated\org_webRtc_RTCRtpEncodingParameters.h">
      <Filter>wrapper\generated</Filter>
    </ClInclude>
    <ClInclude Include="..\..\..\..\xplatform\webrtc\sdk\windows\wrapper\generated\org_webRtc_RTCRtpFecParameters.h">
      <Filter>wrapper\generated</Filter>
    </ClInclude>
    <ClInclude Include="..\..\..\..\xplatform\webrtc\sdk\windows\wrapper\generated\org_webRtc_RTCRtpHeaderExtensionCapability.h">
      <Filter>wrapper\generated</Filter>
    </ClInclude>
    <ClInclude Include="..\..\..\..\xplatform\webrtc\sdk\windows\wrapper\generated\org_webRtc_RTCRtpHeaderExtensionParameters.h">
      <Filter>wrapper\generated</Filter>
    </ClInclude>
    <ClInclude Include="..\..\..\..\xplatform\webrtc\sdk\windows\wrapper\generated\org_webRtc_RTCRtpParameters.h">
      <Filter>wrapper\generated</Filter>
    </ClInclude>
    <ClInclude Include="..\..\..\..\xplatform\webrtc\sdk\windows\wrapper\generated\org_webRtc_RTCRtpReceiveParameters.h">
      <Filter>wrapper\generated</Filter>
    </ClInclude>
    <ClInclude Include="..\..\..\..\xplatform\webrtc\sdk\windows\wrapper\generated\org_webRtc_RTCRtpReceiver.h">
      <Filter>wrapper\generated</Filter>
    </ClInclude>
    <ClInclude Include="..\..\..\..\xplatform\webrtc\sdk\windows\wrapper\generated\org_webRtc_RTCRtpRtxParameters.h">
      <Filter>wrapper\generated</Filter>
    </ClInclude>
    <ClInclude Include="..\..\..\..\xplatform\webrtc\sdk\windows\wrapper\generated\org_webRtc_RTCRtpSender.h">
      <Filter>wrapper\generated</Filter>
    </ClInclude>
    <ClInclude Include="..\..\..\..\xplatform\webrtc\sdk\windows\wrapper\generated\org_webRtc_RTCRtpSendParameters.h">
      <Filter>wrapper\generated</Filter>
    </ClInclude>
    <ClInclude Include="..\..\..\..\xplatform\webrtc\sdk\windows\wrapper\generated\org_webRtc_RTCRtpStreamStats.h">
      <Filter>wrapper\generated</Filter>
    </ClInclude>
    <ClInclude Include="..\..\..\..\xplatform\webrtc\sdk\windows\wrapper\generated\org_webRtc_RTCRtpSynchronizationSource.h">
      <Filter>wrapper\generated</Filter>
    </ClInclude>
    <ClInclude Include="..\..\..\..\xplatform\webrtc\sdk\windows\wrapper\generated\org_webRtc_RTCRtpTransceiver.h">
      <Filter>wrapper\generated</Filter>
    </ClInclude>
    <ClInclude Include="..\..\..\..\xplatform\webrtc\sdk\windows\wrapper\generated\org_webRtc_RTCRtpTransceiverInit.h">
      <Filter>wrapper\generated</Filter>
    </ClInclude>
    <ClInclude Include="..\..\..\..\xplatform\webrtc\sdk\windows\wrapper\generated\org_webRtc_RTCSenderAudioTrackAttachmentStats.h">
      <Filter>wrapper\generated</Filter>
    </ClInclude>
    <ClInclude Include="..\..\..\..\xplatform\webrtc\sdk\windows\wrapper\generated\org_webRtc_RTCSenderVideoTrackAttachmentStats.h">
      <Filter>wrapper\generated</Filter>
    </ClInclude>
    <ClInclude Include="..\..\..\..\xplatform\webrtc\sdk\windows\wrapper\generated\org_webRtc_RTCSentRtpStreamStats.h">
      <Filter>wrapper\generated</Filter>
    </ClInclude>
    <ClInclude Include="..\..\..\..\xplatform\webrtc\sdk\windows\wrapper\generated\org_webRtc_RTCSessionDescription.h">
      <Filter>wrapper\generated</Filter>
    </ClInclude>
    <ClInclude Include="..\..\..\..\xplatform\webrtc\sdk\windows\wrapper\generated\org_webRtc_RTCSessionDescriptionInit.h">
      <Filter>wrapper\generated</Filter>
    </ClInclude>
    <ClInclude Include="..\..\..\..\xplatform\webrtc\sdk\windows\wrapper\generated\org_webRtc_RTCStats.h">
      <Filter>wrapper\generated</Filter>
    </ClInclude>
    <ClInclude Include="..\..\..\..\xplatform\webrtc\sdk\windows\wrapper\generated\org_webRtc_RTCStatsProvider.h">
      <Filter>wrapper\generated</Filter>
    </ClInclude>
    <ClInclude Include="..\..\..\..\xplatform\webrtc\sdk\windows\wrapper\generated\org_webRtc_RTCStatsReport.h">
      <Filter>wrapper\generated</Filter>
    </ClInclude>
    <ClInclude Include="..\..\..\..\xplatform\webrtc\sdk\windows\wrapper\generated\org_webRtc_RTCStatsTypeSet.h">
      <Filter>wrapper\generated</Filter>
    </ClInclude>
    <ClInclude Include="..\..\..\..\xplatform\webrtc\sdk\windows\wrapper\generated\org_webRtc_RTCTrackEvent.h">
      <Filter>wrapper\generated</Filter>
    </ClInclude>
    <ClInclude Include="..\..\..\..\xplatform\webrtc\sdk\windows\wrapper\generated\org_webRtc_RTCTransportStats.h">
      <Filter>wrapper\generated</Filter>
    </ClInclude>
    <ClInclude Include="..\..\..\..\xplatform\webrtc\sdk\windows\wrapper\generated\org_webRtc_RTCVideoHandlerStats.h">
      <Filter>wrapper\generated</Filter>
    </ClInclude>
    <ClInclude Include="..\..\..\..\xplatform\webrtc\sdk\windows\wrapper\generated\org_webRtc_RTCVideoReceiverStats.h">
      <Filter>wrapper\generated</Filter>
    </ClInclude>
    <ClInclude Include="..\..\..\..\xplatform\webrtc\sdk\windows\wrapper\generated\org_webRtc_RTCVideoSenderStats.h">
      <Filter>wrapper\generated</Filter>
    </ClInclude>
    <ClInclude Include="..\..\..\..\xplatform\webrtc\sdk\windows\wrapper\generated\org_webRtc_VideoCapturer.h">
      <Filter>wrapper\generated</Filter>
    </ClInclude>
    <ClInclude Include="..\..\..\..\xplatform\webrtc\sdk\windows\wrapper\generated\org_webRtc_VideoCapturerCreationParameters.h">
      <Filter>wrapper\generated</Filter>
    </ClInclude>
    <ClInclude Include="..\..\..\..\xplatform\webrtc\sdk\windows\wrapper\generated\org_webRtc_VideoCapturerInputSize.h">
      <Filter>wrapper\generated</Filter>
    </ClInclude>
    <ClInclude Include="..\..\..\..\xplatform\webrtc\sdk\windows\wrapper\generated\org_webRtc_VideoData.h">
      <Filter>wrapper\generated</Filter>
    </ClInclude>
    <ClInclude Include="..\..\..\..\xplatform\webrtc\sdk\windows\wrapper\generated\org_webRtc_VideoDeviceInfo.h">
      <Filter>wrapper\generated</Filter>
    </ClInclude>
    <ClInclude Include="..\..\..\..\xplatform\webrtc\sdk\windows\wrapper\generated\org_webRtc_VideoFormat.h">
      <Filter>wrapper\generated</Filter>
    </ClInclude>
    <ClInclude Include="..\..\..\..\xplatform\webrtc\sdk\windows\wrapper\generated\org_webRtc_VideoOptions.h">
      <Filter>wrapper\generated</Filter>
    </ClInclude>
    <ClInclude Include="..\..\..\..\xplatform\webrtc\sdk\windows\wrapper\generated\org_webRtc_VideoTrackSource.h">
      <Filter>wrapper\generated</Filter>
    </ClInclude>
    <ClInclude Include="..\..\..\..\xplatform\webrtc\sdk\windows\wrapper\generated\org_webRtc_VideoTrackSourceStats.h">
      <Filter>wrapper\generated</Filter>
    </ClInclude>
    <ClInclude Include="..\..\..\..\xplatform\webrtc\sdk\windows\wrapper\generated\org_webRtc_WebRtcFactory.h">
      <Filter>wrapper\generated</Filter>
    </ClInclude>
    <ClInclude Include="..\..\..\..\xplatform\webrtc\sdk\windows\wrapper\generated\org_webRtc_WebRtcFactoryConfiguration.h">
      <Filter>wrapper\generated</Filter>
    </ClInclude>
    <ClInclude Include="..\..\..\..\xplatform\webrtc\sdk\windows\wrapper\generated\org_webRtc_WebRtcLib.h">
      <Filter>wrapper\generated</Filter>
    </ClInclude>
    <ClInclude Include="..\..\..\..\xplatform\webrtc\sdk\windows\wrapper\generated\types.h">
      <Filter>wrapper\generated</Filter>
    </ClInclude>
    <ClInclude Include="..\..\..\..\xplatform\webrtc\sdk\windows\wrapper\generated\org_webRtc_AudioBuffer.h">
      <Filter>wrapper\generated</Filter>
    </ClInclude>
    <ClInclude Include="..\..\..\..\xplatform\webrtc\sdk\windows\wrapper\generated\org_webRtc_AudioBufferConfiguration.h">
      <Filter>wrapper\generated</Filter>
    </ClInclude>
    <ClInclude Include="..\..\..\..\xplatform\webrtc\sdk\windows\wrapper\generated\org_webRtc_AudioBufferEvent.h">
      <Filter>wrapper\generated</Filter>
    </ClInclude>
    <ClInclude Include="..\..\..\..\xplatform\webrtc\sdk\windows\wrapper\generated\org_webRtc_AudioData.h">
      <Filter>wrapper\generated</Filter>
    </ClInclude>
    <ClInclude Include="..\..\..\..\xplatform\webrtc\sdk\windows\wrapper\generated\org_webRtc_AudioFrame.h">
      <Filter>wrapper\generated</Filter>
    </ClInclude>
    <ClInclude Include="..\..\..\..\xplatform\webrtc\sdk\windows\wrapper\generated\org_webRtc_AudioOptions.h">
      <Filter>wrapper\generated</Filter>
    </ClInclude>
    <ClInclude Include="..\..\..\..\xplatform\webrtc\sdk\windows\wrapper\generated\org_webRtc_AudioProcessingInitializeEvent.h">
      <Filter>wrapper\generated</Filter>
    </ClInclude>
    <ClInclude Include="..\..\..\..\xplatform\webrtc\sdk\windows\wrapper\generated\org_webRtc_AudioProcessingRuntimeSettingEvent.h">
      <Filter>wrapper\generated</Filter>
    </ClInclude>
    <ClInclude Include="..\..\..\..\xplatform\webrtc\sdk\windows\wrapper\generated\org_webRtc_AudioTrackSource.h">
      <Filter>wrapper\generated</Filter>
    </ClInclude>
<<<<<<< HEAD
=======
    <ClInclude Include="..\..\..\..\xplatform\webrtc\sdk\windows\wrapper\generated\org_webRtc_Constraint.h">
      <Filter>wrapper\generated</Filter>
    </ClInclude>
    <ClInclude Include="..\..\..\..\xplatform\webrtc\sdk\windows\wrapper\generated\org_webRtc_CustomAudioDevice.h">
      <Filter>wrapper\generated</Filter>
    </ClInclude>
    <ClInclude Include="..\..\..\..\xplatform\webrtc\sdk\windows\wrapper\generated\org_webRtc_CustomAudioDeviceParameters.h">
      <Filter>wrapper\generated</Filter>
    </ClInclude>
    <ClInclude Include="..\..\..\..\xplatform\webrtc\sdk\windows\wrapper\generated\org_webRtc_CustomAudioDeviceRequestStateEvent.h">
      <Filter>wrapper\generated</Filter>
    </ClInclude>
    <ClInclude Include="..\..\..\..\xplatform\webrtc\sdk\windows\wrapper\generated\org_webRtc_CustomAudioDeviceSelectEvent.h">
      <Filter>wrapper\generated</Filter>
    </ClInclude>
    <ClInclude Include="..\..\..\..\xplatform\webrtc\sdk\windows\wrapper\generated\org_webRtc_CustomAudioDeviceRequestStereoEvent.h">
      <Filter>wrapper\generated</Filter>
    </ClInclude>
    <ClInclude Include="..\..\..\..\xplatform\webrtc\sdk\windows\wrapper\generated\org_webRtc_CustomAudioMixerRequestMuteEvent.h">
      <Filter>wrapper\generated</Filter>
    </ClInclude>
    <ClInclude Include="..\..\..\..\xplatform\webrtc\sdk\windows\wrapper\generated\org_webRtc_CustomAudioMixerRequestSettingsEvent.h">
      <Filter>wrapper\generated</Filter>
    </ClInclude>
    <ClInclude Include="..\..\..\..\xplatform\webrtc\sdk\windows\wrapper\generated\org_webRtc_CustomAudioMixerRequestStateEvent.h">
      <Filter>wrapper\generated</Filter>
    </ClInclude>
    <ClInclude Include="..\..\..\..\xplatform\webrtc\sdk\windows\wrapper\generated\org_webRtc_CustomAudioMixerRequestVolumeEvent.h">
      <Filter>wrapper\generated</Filter>
    </ClInclude>
    <ClInclude Include="..\..\..\..\xplatform\webrtc\sdk\windows\wrapper\generated\org_webRtc_CustomAudioPlayoutDeviceInfo.h">
      <Filter>wrapper\generated</Filter>
    </ClInclude>
    <ClInclude Include="..\..\..\..\xplatform\webrtc\sdk\windows\wrapper\generated\org_webRtc_CustomAudioRecordingDeviceInfo.h">
      <Filter>wrapper\generated</Filter>
    </ClInclude>
    <ClInclude Include="..\..\..\..\xplatform\webrtc\sdk\windows\wrapper\generated\org_webRtc_CustomVideoCapturer.h">
      <Filter>wrapper\generated</Filter>
    </ClInclude>
    <ClInclude Include="..\..\..\..\xplatform\webrtc\sdk\windows\wrapper\generated\org_webRtc_CustomVideoCapturerFactory.h">
      <Filter>wrapper\generated</Filter>
    </ClInclude>
    <ClInclude Include="..\..\..\..\xplatform\webrtc\sdk\windows\wrapper\generated\org_webRtc_CustomVideoCapturerCreateEvent.h">
      <Filter>wrapper\generated</Filter>
    </ClInclude>
    <ClInclude Include="..\..\..\..\xplatform\webrtc\sdk\windows\wrapper\generated\org_webRtc_CustomVideoCapturerParameters.h">
      <Filter>wrapper\generated</Filter>
    </ClInclude>
    <ClInclude Include="..\..\..\..\xplatform\webrtc\sdk\windows\wrapper\generated\org_webRtc_CustomVideoCapturerStartEvent.h">
      <Filter>wrapper\generated</Filter>
    </ClInclude>
>>>>>>> 10e31dc3
    <ClInclude Include="..\..\..\..\xplatform\webrtc\sdk\windows\wrapper\generated\org_webRtc_EventQueue.h">
      <Filter>wrapper\generated</Filter>
    </ClInclude>
    <ClInclude Include="..\..\..\..\xplatform\webrtc\sdk\windows\wrapper\impl_org_webRtc_AudioBuffer.h">
      <Filter>wrapper</Filter>
    </ClInclude>
    <ClInclude Include="..\..\..\..\xplatform\webrtc\sdk\windows\wrapper\impl_org_webRtc_AudioBufferConfiguration.h">
      <Filter>wrapper</Filter>
    </ClInclude>
    <ClInclude Include="..\..\..\..\xplatform\webrtc\sdk\windows\wrapper\impl_org_webRtc_AudioBufferEvent.h">
      <Filter>wrapper</Filter>
    </ClInclude>
    <ClInclude Include="..\..\..\..\xplatform\webrtc\sdk\windows\wrapper\impl_org_webRtc_AudioData.h">
      <Filter>wrapper</Filter>
    </ClInclude>
    <ClInclude Include="..\..\..\..\xplatform\webrtc\sdk\windows\wrapper\impl_org_webRtc_AudioFrame.h">
      <Filter>wrapper</Filter>
    </ClInclude>
    <ClInclude Include="..\..\..\..\xplatform\webrtc\sdk\windows\wrapper\impl_org_webRtc_AudioProcessingInitializeEvent.h">
      <Filter>wrapper</Filter>
    </ClInclude>
    <ClInclude Include="..\..\..\..\xplatform\webrtc\sdk\windows\wrapper\impl_org_webRtc_AudioProcessingRuntimeSettingEvent.h">
      <Filter>wrapper</Filter>
    </ClInclude>
    <ClInclude Include="..\..\..\..\xplatform\webrtc\sdk\windows\wrapper\impl_org_webRtc_AudioOptions.h">
      <Filter>wrapper</Filter>
    </ClInclude>
    <ClInclude Include="..\..\..\..\xplatform\webrtc\sdk\windows\wrapper\impl_org_webRtc_AudioTrackSource.h">
      <Filter>wrapper</Filter>
    </ClInclude>
<<<<<<< HEAD
=======
    <ClInclude Include="..\..\..\..\xplatform\webrtc\sdk\windows\wrapper\impl_org_webRtc_Constraint.h">
      <Filter>wrapper</Filter>
    </ClInclude>
    <ClInclude Include="..\..\..\..\xplatform\webrtc\sdk\windows\wrapper\impl_org_webRtc_CustomAudioDevice.h">
      <Filter>wrapper</Filter>
    </ClInclude>
    <ClInclude Include="..\..\..\..\xplatform\webrtc\sdk\windows\wrapper\impl_org_webRtc_CustomAudioDeviceParameters.h">
      <Filter>wrapper</Filter>
    </ClInclude>
    <ClInclude Include="..\..\..\..\xplatform\webrtc\sdk\windows\wrapper\impl_org_webRtc_CustomAudioDeviceRequestStateEvent.h">
      <Filter>wrapper</Filter>
    </ClInclude>
    <ClInclude Include="..\..\..\..\xplatform\webrtc\sdk\windows\wrapper\impl_org_webRtc_CustomAudioDeviceSelectEvent.h">
      <Filter>wrapper</Filter>
    </ClInclude>
    <ClInclude Include="..\..\..\..\xplatform\webrtc\sdk\windows\wrapper\impl_org_webRtc_CustomAudioDeviceRequestStereoEvent.h">
      <Filter>wrapper</Filter>
    </ClInclude>
    <ClInclude Include="..\..\..\..\xplatform\webrtc\sdk\windows\wrapper\impl_org_webRtc_CustomAudioMixerRequestMuteEvent.h">
      <Filter>wrapper</Filter>
    </ClInclude>
    <ClInclude Include="..\..\..\..\xplatform\webrtc\sdk\windows\wrapper\impl_org_webRtc_CustomAudioMixerRequestSettingsEvent.h">
      <Filter>wrapper</Filter>
    </ClInclude>
    <ClInclude Include="..\..\..\..\xplatform\webrtc\sdk\windows\wrapper\impl_org_webRtc_CustomAudioMixerRequestStateEvent.h">
      <Filter>wrapper</Filter>
    </ClInclude>
    <ClInclude Include="..\..\..\..\xplatform\webrtc\sdk\windows\wrapper\impl_org_webRtc_CustomAudioMixerRequestVolumeEvent.h">
      <Filter>wrapper</Filter>
    </ClInclude>
    <ClInclude Include="..\..\..\..\xplatform\webrtc\sdk\windows\wrapper\impl_org_webRtc_CustomAudioPlayoutDeviceInfo.h">
      <Filter>wrapper</Filter>
    </ClInclude>
    <ClInclude Include="..\..\..\..\xplatform\webrtc\sdk\windows\wrapper\impl_org_webRtc_CustomAudioRecordingDeviceInfo.h">
      <Filter>wrapper</Filter>
    </ClInclude>
    <ClInclude Include="..\..\..\..\xplatform\webrtc\sdk\windows\wrapper\impl_org_webRtc_CustomVideoCapturer.h">
      <Filter>wrapper</Filter>
    </ClInclude>
    <ClInclude Include="..\..\..\..\xplatform\webrtc\sdk\windows\wrapper\impl_org_webRtc_CustomVideoCapturerFactory.h">
      <Filter>wrapper</Filter>
    </ClInclude>
    <ClInclude Include="..\..\..\..\xplatform\webrtc\sdk\windows\wrapper\impl_org_webRtc_CustomVideoCapturerCreateEvent.h">
      <Filter>wrapper</Filter>
    </ClInclude>
    <ClInclude Include="..\..\..\..\xplatform\webrtc\sdk\windows\wrapper\impl_org_webRtc_CustomVideoCapturerParameters.h">
      <Filter>wrapper</Filter>
    </ClInclude>
    <ClInclude Include="..\..\..\..\xplatform\webrtc\sdk\windows\wrapper\impl_org_webRtc_CustomVideoCapturerStartEvent.h">
      <Filter>wrapper</Filter>
    </ClInclude>
>>>>>>> 10e31dc3
    <ClInclude Include="..\..\..\..\xplatform\webrtc\sdk\windows\wrapper\impl_org_webRtc_enums.h">
      <Filter>wrapper</Filter>
    </ClInclude>
    <ClInclude Include="..\..\..\..\xplatform\webrtc\sdk\windows\wrapper\impl_org_webRtc_EventQueue.h">
      <Filter>wrapper</Filter>
    </ClInclude>
    <ClInclude Include="..\..\..\..\xplatform\webrtc\sdk\windows\wrapper\impl_org_webRtc_EventQueueMaker.h">
      <Filter>wrapper</Filter>
    </ClInclude>
    <ClInclude Include="..\..\..\..\xplatform\webrtc\sdk\windows\wrapper\impl_org_webRtc_helpers.h">
      <Filter>wrapper</Filter>
    </ClInclude>
    <ClInclude Include="..\..\..\..\xplatform\webrtc\sdk\windows\wrapper\impl_org_webRtc_MediaElement.h">
      <Filter>wrapper</Filter>
    </ClInclude>
    <ClInclude Include="..\..\..\..\xplatform\webrtc\sdk\windows\wrapper\impl_org_webRtc_MediaElementMaker.h">
      <Filter>wrapper</Filter>
    </ClInclude>
    <ClInclude Include="..\..\..\..\xplatform\webrtc\sdk\windows\wrapper\impl_org_webRtc_MediaSample.h">
      <Filter>wrapper</Filter>
    </ClInclude>
    <ClInclude Include="..\..\..\..\xplatform\webrtc\sdk\windows\wrapper\impl_org_webRtc_MediaSource.h">
      <Filter>wrapper</Filter>
    </ClInclude>
    <ClInclude Include="..\..\..\..\xplatform\webrtc\sdk\windows\wrapper\impl_org_webRtc_MediaStreamTrack.h">
      <Filter>wrapper</Filter>
    </ClInclude>
    <ClInclude Include="..\..\..\..\xplatform\webrtc\sdk\windows\wrapper\impl_org_webRtc_MediaTrackSource.h">
      <Filter>wrapper</Filter>
    </ClInclude>
    <ClInclude Include="..\..\..\..\xplatform\webrtc\sdk\windows\wrapper\impl_org_webRtc_MessageEvent.h">
      <Filter>wrapper</Filter>
    </ClInclude>
    <ClInclude Include="..\..\..\..\xplatform\webrtc\sdk\windows\wrapper\impl_org_webRtc_MillisecondIntervalRange.h">
      <Filter>wrapper</Filter>
    </ClInclude>
    <ClInclude Include="..\..\..\..\xplatform\webrtc\sdk\windows\wrapper\impl_org_webRtc_post_include.h">
      <Filter>wrapper</Filter>
    </ClInclude>
    <ClInclude Include="..\..\..\..\xplatform\webrtc\sdk\windows\wrapper\impl_org_webRtc_pre_include.h">
      <Filter>wrapper</Filter>
    </ClInclude>
    <ClInclude Include="..\..\..\..\xplatform\webrtc\sdk\windows\wrapper\impl_org_webRtc_RTCAnswerOptions.h">
      <Filter>wrapper</Filter>
    </ClInclude>
    <ClInclude Include="..\..\..\..\xplatform\webrtc\sdk\windows\wrapper\impl_org_webRtc_RTCAudioHandlerStats.h">
      <Filter>wrapper</Filter>
    </ClInclude>
    <ClInclude Include="..\..\..\..\xplatform\webrtc\sdk\windows\wrapper\impl_org_webRtc_RTCAudioReceiverStats.h">
      <Filter>wrapper</Filter>
    </ClInclude>
    <ClInclude Include="..\..\..\..\xplatform\webrtc\sdk\windows\wrapper\impl_org_webRtc_RTCAudioSenderStats.h">
      <Filter>wrapper</Filter>
    </ClInclude>
    <ClInclude Include="..\..\..\..\xplatform\webrtc\sdk\windows\wrapper\impl_org_webRtc_RTCBitrateParameters.h">
      <Filter>wrapper</Filter>
    </ClInclude>
    <ClInclude Include="..\..\..\..\xplatform\webrtc\sdk\windows\wrapper\impl_org_webRtc_RTCCertificate.h">
      <Filter>wrapper</Filter>
    </ClInclude>
    <ClInclude Include="..\..\..\..\xplatform\webrtc\sdk\windows\wrapper\impl_org_webRtc_RTCCertificateStats.h">
      <Filter>wrapper</Filter>
    </ClInclude>
    <ClInclude Include="..\..\..\..\xplatform\webrtc\sdk\windows\wrapper\impl_org_webRtc_RTCCodecStats.h">
      <Filter>wrapper</Filter>
    </ClInclude>
    <ClInclude Include="..\..\..\..\xplatform\webrtc\sdk\windows\wrapper\impl_org_webRtc_RTCConfiguration.h">
      <Filter>wrapper</Filter>
    </ClInclude>
    <ClInclude Include="..\..\..\..\xplatform\webrtc\sdk\windows\wrapper\impl_org_webRtc_RTCDataChannel.h">
      <Filter>wrapper</Filter>
    </ClInclude>
    <ClInclude Include="..\..\..\..\xplatform\webrtc\sdk\windows\wrapper\impl_org_webRtc_RTCDataChannelEvent.h">
      <Filter>wrapper</Filter>
    </ClInclude>
    <ClInclude Include="..\..\..\..\xplatform\webrtc\sdk\windows\wrapper\impl_org_webRtc_RTCDataChannelInit.h">
      <Filter>wrapper</Filter>
    </ClInclude>
    <ClInclude Include="..\..\..\..\xplatform\webrtc\sdk\windows\wrapper\impl_org_webRtc_RTCDataChannelStats.h">
      <Filter>wrapper</Filter>
    </ClInclude>
    <ClInclude Include="..\..\..\..\xplatform\webrtc\sdk\windows\wrapper\impl_org_webRtc_RTCDtlsFingerprint.h">
      <Filter>wrapper</Filter>
    </ClInclude>
    <ClInclude Include="..\..\..\..\xplatform\webrtc\sdk\windows\wrapper\impl_org_webRtc_RTCDtmfSender.h">
      <Filter>wrapper</Filter>
    </ClInclude>
    <ClInclude Include="..\..\..\..\xplatform\webrtc\sdk\windows\wrapper\impl_org_webRtc_RTCDtmfToneChangeEvent.h">
      <Filter>wrapper</Filter>
    </ClInclude>
    <ClInclude Include="..\..\..\..\xplatform\webrtc\sdk\windows\wrapper\impl_org_webRtc_RTCError.h">
      <Filter>wrapper</Filter>
    </ClInclude>
    <ClInclude Include="..\..\..\..\xplatform\webrtc\sdk\windows\wrapper\impl_org_webRtc_RTCIceCandidate.h">
      <Filter>wrapper</Filter>
    </ClInclude>
    <ClInclude Include="..\..\..\..\xplatform\webrtc\sdk\windows\wrapper\impl_org_webRtc_RTCIceCandidateInit.h">
      <Filter>wrapper</Filter>
    </ClInclude>
    <ClInclude Include="..\..\..\..\xplatform\webrtc\sdk\windows\wrapper\impl_org_webRtc_RTCIceCandidatePairStats.h">
      <Filter>wrapper</Filter>
    </ClInclude>
    <ClInclude Include="..\..\..\..\xplatform\webrtc\sdk\windows\wrapper\impl_org_webRtc_RTCIceCandidateStats.h">
      <Filter>wrapper</Filter>
    </ClInclude>
    <ClInclude Include="..\..\..\..\xplatform\webrtc\sdk\windows\wrapper\impl_org_webRtc_RTCIceServer.h">
      <Filter>wrapper</Filter>
    </ClInclude>
    <ClInclude Include="..\..\..\..\xplatform\webrtc\sdk\windows\wrapper\impl_org_webRtc_RTCInboundRtpStreamStats.h">
      <Filter>wrapper</Filter>
    </ClInclude>
    <ClInclude Include="..\..\..\..\xplatform\webrtc\sdk\windows\wrapper\impl_org_webRtc_RTCKeyParams.h">
      <Filter>wrapper</Filter>
    </ClInclude>
    <ClInclude Include="..\..\..\..\xplatform\webrtc\sdk\windows\wrapper\impl_org_webRtc_RTCMediaHandlerStats.h">
      <Filter>wrapper</Filter>
    </ClInclude>
    <ClInclude Include="..\..\..\..\xplatform\webrtc\sdk\windows\wrapper\impl_org_webRtc_RTCMediaStreamStats.h">
      <Filter>wrapper</Filter>
    </ClInclude>
    <ClInclude Include="..\..\..\..\xplatform\webrtc\sdk\windows\wrapper\impl_org_webRtc_RTCOAuthCredential.h">
      <Filter>wrapper</Filter>
    </ClInclude>
    <ClInclude Include="..\..\..\..\xplatform\webrtc\sdk\windows\wrapper\impl_org_webRtc_RTCOfferAnswerOptions.h">
      <Filter>wrapper</Filter>
    </ClInclude>
    <ClInclude Include="..\..\..\..\xplatform\webrtc\sdk\windows\wrapper\impl_org_webRtc_RTCOfferOptions.h">
      <Filter>wrapper</Filter>
    </ClInclude>
    <ClInclude Include="..\..\..\..\xplatform\webrtc\sdk\windows\wrapper\impl_org_webRtc_RTCOutboundRtpStreamStats.h">
      <Filter>wrapper</Filter>
    </ClInclude>
    <ClInclude Include="..\..\..\..\xplatform\webrtc\sdk\windows\wrapper\impl_org_webRtc_RTCPeerConnection.h">
      <Filter>wrapper</Filter>
    </ClInclude>
    <ClInclude Include="..\..\..\..\xplatform\webrtc\sdk\windows\wrapper\impl_org_webRtc_RTCPeerConnectionIceErrorEvent.h">
      <Filter>wrapper</Filter>
    </ClInclude>
    <ClInclude Include="..\..\..\..\xplatform\webrtc\sdk\windows\wrapper\impl_org_webRtc_RTCPeerConnectionIceEvent.h">
      <Filter>wrapper</Filter>
    </ClInclude>
    <ClInclude Include="..\..\..\..\xplatform\webrtc\sdk\windows\wrapper\impl_org_webRtc_RTCPeerConnectionStats.h">
      <Filter>wrapper</Filter>
    </ClInclude>
    <ClInclude Include="..\..\..\..\xplatform\webrtc\sdk\windows\wrapper\impl_org_webRtc_RTCReceivedRtpStreamStats.h">
      <Filter>wrapper</Filter>
    </ClInclude>
    <ClInclude Include="..\..\..\..\xplatform\webrtc\sdk\windows\wrapper\impl_org_webRtc_RTCRemoteInboundRtpStreamStats.h">
      <Filter>wrapper</Filter>
    </ClInclude>
    <ClInclude Include="..\..\..\..\xplatform\webrtc\sdk\windows\wrapper\impl_org_webRtc_RTCRemoteOutboundRtpStreamStats.h">
      <Filter>wrapper</Filter>
    </ClInclude>
    <ClInclude Include="..\..\..\..\xplatform\webrtc\sdk\windows\wrapper\impl_org_webRtc_RTCRSAParams.h">
      <Filter>wrapper</Filter>
    </ClInclude>
    <ClInclude Include="..\..\..\..\xplatform\webrtc\sdk\windows\wrapper\impl_org_webRtc_RTCRtcpFeedback.h">
      <Filter>wrapper</Filter>
    </ClInclude>
    <ClInclude Include="..\..\..\..\xplatform\webrtc\sdk\windows\wrapper\impl_org_webRtc_RTCRtcpParameters.h">
      <Filter>wrapper</Filter>
    </ClInclude>
    <ClInclude Include="..\..\..\..\xplatform\webrtc\sdk\windows\wrapper\impl_org_webRtc_RTCRtpCapabilities.h">
      <Filter>wrapper</Filter>
    </ClInclude>
    <ClInclude Include="..\..\..\..\xplatform\webrtc\sdk\windows\wrapper\impl_org_webRtc_RTCRtpCodecCapability.h">
      <Filter>wrapper</Filter>
    </ClInclude>
    <ClInclude Include="..\..\..\..\xplatform\webrtc\sdk\windows\wrapper\impl_org_webRtc_RTCRtpCodecParameters.h">
      <Filter>wrapper</Filter>
    </ClInclude>
    <ClInclude Include="..\..\..\..\xplatform\webrtc\sdk\windows\wrapper\impl_org_webRtc_RTCRtpCodingParameters.h">
      <Filter>wrapper</Filter>
    </ClInclude>
    <ClInclude Include="..\..\..\..\xplatform\webrtc\sdk\windows\wrapper\impl_org_webRtc_RTCRtpContributingSource.h">
      <Filter>wrapper</Filter>
    </ClInclude>
    <ClInclude Include="..\..\..\..\xplatform\webrtc\sdk\windows\wrapper\impl_org_webRtc_RTCRtpContributingSourceStats.h">
      <Filter>wrapper</Filter>
    </ClInclude>
    <ClInclude Include="..\..\..\..\xplatform\webrtc\sdk\windows\wrapper\impl_org_webRtc_RTCRtpDecodingParameters.h">
      <Filter>wrapper</Filter>
    </ClInclude>
    <ClInclude Include="..\..\..\..\xplatform\webrtc\sdk\windows\wrapper\impl_org_webRtc_RTCRtpEncodingParameters.h">
      <Filter>wrapper</Filter>
    </ClInclude>
    <ClInclude Include="..\..\..\..\xplatform\webrtc\sdk\windows\wrapper\impl_org_webRtc_RTCRtpFecParameters.h">
      <Filter>wrapper</Filter>
    </ClInclude>
    <ClInclude Include="..\..\..\..\xplatform\webrtc\sdk\windows\wrapper\impl_org_webRtc_RTCRtpHeaderExtensionCapability.h">
      <Filter>wrapper</Filter>
    </ClInclude>
    <ClInclude Include="..\..\..\..\xplatform\webrtc\sdk\windows\wrapper\impl_org_webRtc_RTCRtpHeaderExtensionParameters.h">
      <Filter>wrapper</Filter>
    </ClInclude>
    <ClInclude Include="..\..\..\..\xplatform\webrtc\sdk\windows\wrapper\impl_org_webRtc_RTCRtpParameters.h">
      <Filter>wrapper</Filter>
    </ClInclude>
    <ClInclude Include="..\..\..\..\xplatform\webrtc\sdk\windows\wrapper\impl_org_webRtc_RTCRtpReceiveParameters.h">
      <Filter>wrapper</Filter>
    </ClInclude>
    <ClInclude Include="..\..\..\..\xplatform\webrtc\sdk\windows\wrapper\impl_org_webRtc_RTCRtpReceiver.h">
      <Filter>wrapper</Filter>
    </ClInclude>
    <ClInclude Include="..\..\..\..\xplatform\webrtc\sdk\windows\wrapper\impl_org_webRtc_RTCRtpRtxParameters.h">
      <Filter>wrapper</Filter>
    </ClInclude>
    <ClInclude Include="..\..\..\..\xplatform\webrtc\sdk\windows\wrapper\impl_org_webRtc_RTCRtpSender.h">
      <Filter>wrapper</Filter>
    </ClInclude>
    <ClInclude Include="..\..\..\..\xplatform\webrtc\sdk\windows\wrapper\impl_org_webRtc_RTCRtpSendParameters.h">
      <Filter>wrapper</Filter>
    </ClInclude>
    <ClInclude Include="..\..\..\..\xplatform\webrtc\sdk\windows\wrapper\impl_org_webRtc_RTCRtpStreamStats.h">
      <Filter>wrapper</Filter>
    </ClInclude>
    <ClInclude Include="..\..\..\..\xplatform\webrtc\sdk\windows\wrapper\impl_org_webRtc_RTCRtpSynchronizationSource.h">
      <Filter>wrapper</Filter>
    </ClInclude>
    <ClInclude Include="..\..\..\..\xplatform\webrtc\sdk\windows\wrapper\impl_org_webRtc_RTCRtpTransceiver.h">
      <Filter>wrapper</Filter>
    </ClInclude>
    <ClInclude Include="..\..\..\..\xplatform\webrtc\sdk\windows\wrapper\impl_org_webRtc_RTCRtpTransceiverInit.h">
      <Filter>wrapper</Filter>
    </ClInclude>
    <ClInclude Include="..\..\..\..\xplatform\webrtc\sdk\windows\wrapper\impl_org_webRtc_RTCSenderAudioTrackAttachmentStats.h">
      <Filter>wrapper</Filter>
    </ClInclude>
    <ClInclude Include="..\..\..\..\xplatform\webrtc\sdk\windows\wrapper\impl_org_webRtc_RTCSenderVideoTrackAttachmentStats.h">
      <Filter>wrapper</Filter>
    </ClInclude>
    <ClInclude Include="..\..\..\..\xplatform\webrtc\sdk\windows\wrapper\impl_org_webRtc_RTCSentRtpStreamStats.h">
      <Filter>wrapper</Filter>
    </ClInclude>
    <ClInclude Include="..\..\..\..\xplatform\webrtc\sdk\windows\wrapper\impl_org_webRtc_RTCSessionDescription.h">
      <Filter>wrapper</Filter>
    </ClInclude>
    <ClInclude Include="..\..\..\..\xplatform\webrtc\sdk\windows\wrapper\impl_org_webRtc_RTCSessionDescriptionInit.h">
      <Filter>wrapper</Filter>
    </ClInclude>
    <ClInclude Include="..\..\..\..\xplatform\webrtc\sdk\windows\wrapper\impl_org_webRtc_RTCStats.h">
      <Filter>wrapper</Filter>
    </ClInclude>
    <ClInclude Include="..\..\..\..\xplatform\webrtc\sdk\windows\wrapper\impl_org_webRtc_RTCStatsProvider.h">
      <Filter>wrapper</Filter>
    </ClInclude>
    <ClInclude Include="..\..\..\..\xplatform\webrtc\sdk\windows\wrapper\impl_org_webRtc_RTCStatsReport.h">
      <Filter>wrapper</Filter>
    </ClInclude>
    <ClInclude Include="..\..\..\..\xplatform\webrtc\sdk\windows\wrapper\impl_org_webRtc_RTCStatsTypeSet.h">
      <Filter>wrapper</Filter>
    </ClInclude>
    <ClInclude Include="..\..\..\..\xplatform\webrtc\sdk\windows\wrapper\impl_org_webRtc_RTCTrackEvent.h">
      <Filter>wrapper</Filter>
    </ClInclude>
    <ClInclude Include="..\..\..\..\xplatform\webrtc\sdk\windows\wrapper\impl_org_webRtc_RTCTransportStats.h">
      <Filter>wrapper</Filter>
    </ClInclude>
    <ClInclude Include="..\..\..\..\xplatform\webrtc\sdk\windows\wrapper\impl_org_webRtc_RTCVideoHandlerStats.h">
      <Filter>wrapper</Filter>
    </ClInclude>
    <ClInclude Include="..\..\..\..\xplatform\webrtc\sdk\windows\wrapper\impl_org_webRtc_RTCVideoReceiverStats.h">
      <Filter>wrapper</Filter>
    </ClInclude>
    <ClInclude Include="..\..\..\..\xplatform\webrtc\sdk\windows\wrapper\impl_org_webRtc_RTCVideoSenderStats.h">
      <Filter>wrapper</Filter>
    </ClInclude>
    <ClInclude Include="..\..\..\..\xplatform\webrtc\sdk\windows\wrapper\impl_org_webRtc_VideoCapturer.h">
      <Filter>wrapper</Filter>
    </ClInclude>
    <ClInclude Include="..\..\..\..\xplatform\webrtc\sdk\windows\wrapper\impl_org_webRtc_VideoCapturerCreationParameters.h">
      <Filter>wrapper</Filter>
    </ClInclude>
    <ClInclude Include="..\..\..\..\xplatform\webrtc\sdk\windows\wrapper\impl_org_webRtc_VideoCapturerInputSize.h">
      <Filter>wrapper</Filter>
    </ClInclude>
    <ClInclude Include="..\..\..\..\xplatform\webrtc\sdk\windows\wrapper\impl_org_webRtc_VideoData.h">
      <Filter>wrapper</Filter>
    </ClInclude>
    <ClInclude Include="..\..\..\..\xplatform\webrtc\sdk\windows\wrapper\impl_org_webRtc_VideoDeviceInfo.h">
      <Filter>wrapper</Filter>
    </ClInclude>
    <ClInclude Include="..\..\..\..\xplatform\webrtc\sdk\windows\wrapper\impl_org_webRtc_VideoFormat.h">
      <Filter>wrapper</Filter>
    </ClInclude>
    <ClInclude Include="..\..\..\..\xplatform\webrtc\sdk\windows\wrapper\impl_org_webRtc_VideoOptions.h">
      <Filter>wrapper</Filter>
    </ClInclude>
    <ClInclude Include="..\..\..\..\xplatform\webrtc\sdk\windows\wrapper\impl_org_webRtc_VideoTrackSource.h">
      <Filter>wrapper</Filter>
    </ClInclude>
    <ClInclude Include="..\..\..\..\xplatform\webrtc\sdk\windows\wrapper\impl_org_webRtc_VideoTrackSourceStats.h">
      <Filter>wrapper</Filter>
    </ClInclude>
    <ClInclude Include="..\..\..\..\xplatform\webrtc\sdk\windows\wrapper\impl_org_webRtc_WebRtcFactory.h">
      <Filter>wrapper</Filter>
    </ClInclude>
    <ClInclude Include="..\..\..\..\xplatform\webrtc\sdk\windows\wrapper\impl_org_webRtc_WebRtcFactoryConfiguration.h">
      <Filter>wrapper</Filter>
    </ClInclude>
    <ClInclude Include="..\..\..\..\xplatform\webrtc\sdk\windows\wrapper\impl_org_webRtc_WebRtcLib.h">
      <Filter>wrapper</Filter>
    </ClInclude>
    <ClInclude Include="..\..\..\..\xplatform\webrtc\sdk\windows\wrapper\impl_org_webRtc_WebRtcLibConfiguration.h">
      <Filter>wrapper</Filter>
    </ClInclude>
    <ClInclude Include="..\..\..\..\xplatform\webrtc\sdk\windows\wrapper\impl_webrtc_AudioDeviceWasapi.h">
      <Filter>wrapper</Filter>
    </ClInclude>
    <ClInclude Include="..\..\..\..\xplatform\webrtc\sdk\windows\wrapper\impl_webrtc_IAudioDeviceWasapi.h">
      <Filter>wrapper</Filter>
    </ClInclude>
    <ClInclude Include="..\..\..\..\xplatform\webrtc\sdk\windows\wrapper\impl_webrtc_IMediaStreamSource.h">
      <Filter>wrapper</Filter>
    </ClInclude>
    <ClInclude Include="..\..\..\..\xplatform\webrtc\sdk\windows\wrapper\impl_webrtc_IVideoCaptureMediaSink.h">
      <Filter>wrapper</Filter>
    </ClInclude>
    <ClInclude Include="..\..\..\..\xplatform\webrtc\sdk\windows\wrapper\impl_webrtc_IVideoCapturer.h">
      <Filter>wrapper</Filter>
    </ClInclude>
    <ClInclude Include="..\..\..\..\xplatform\webrtc\sdk\windows\wrapper\impl_webrtc_MediaStreamSource.h">
      <Filter>wrapper</Filter>
    </ClInclude>
    <ClInclude Include="..\..\..\..\xplatform\webrtc\sdk\windows\wrapper\impl_webrtc_MRCAudioEffectDefinition.h">
      <Filter>wrapper</Filter>
    </ClInclude>
    <ClInclude Include="..\..\..\..\xplatform\webrtc\sdk\windows\wrapper\impl_webrtc_MRCEffectTemplate.h">
      <Filter>wrapper</Filter>
    </ClInclude>
    <ClInclude Include="..\..\..\..\xplatform\webrtc\sdk\windows\wrapper\impl_webrtc_MRCVideoEffectDefinition.h">
      <Filter>wrapper</Filter>
    </ClInclude>
    <ClInclude Include="..\..\..\..\xplatform\webrtc\sdk\windows\wrapper\impl_webrtc_VideoCaptureMediaSink.h">
      <Filter>wrapper</Filter>
    </ClInclude>
    <ClInclude Include="..\..\..\..\xplatform\webrtc\sdk\windows\wrapper\impl_webrtc_VideoCapturer.h">
      <Filter>wrapper</Filter>
    </ClInclude>
    <ClInclude Include="..\..\..\..\xplatform\webrtc\sdk\windows\wrapper\types.h">
      <Filter>wrapper</Filter>
    </ClInclude>
    <ClInclude Include="..\..\..\..\xplatform\webrtc\sdk\windows\wrapper\impl_org_webRtc.h">
      <Filter>wrapper</Filter>
    </ClInclude>
    <ClInclude Include="..\..\..\..\xplatform\webrtc\sdk\windows\wrapper\override\org_webRtc_AudioData.h">
      <Filter>wrapper\override</Filter>
    </ClInclude>
    <ClInclude Include="..\..\..\..\xplatform\webrtc\sdk\windows\wrapper\override\org_webRtc_EventQueueMaker.h">
      <Filter>wrapper\override</Filter>
    </ClInclude>
    <ClInclude Include="..\..\..\..\xplatform\webrtc\sdk\windows\wrapper\override\org_webRtc_MediaElementMaker.h">
      <Filter>wrapper\override</Filter>
    </ClInclude>
    <ClInclude Include="..\..\..\..\xplatform\webrtc\sdk\windows\wrapper\override\org_webRtc_MediaSample.h">
      <Filter>wrapper\override</Filter>
    </ClInclude>
    <ClInclude Include="..\..\..\..\xplatform\webrtc\sdk\windows\wrapper\override\org_webRtc_MediaSource.h">
      <Filter>wrapper\override</Filter>
    </ClInclude>
    <ClInclude Include="..\..\..\..\xplatform\webrtc\sdk\windows\wrapper\override\org_webRtc_VideoData.h">
      <Filter>wrapper\override</Filter>
    </ClInclude>
    <ClInclude Include="..\..\..\..\xplatform\webrtc\sdk\windows\wrapper\override\org_webRtc_VideoDeviceInfo.h">
      <Filter>wrapper\override</Filter>
    </ClInclude>
    <ClInclude Include="..\..\..\..\xplatform\webrtc\sdk\windows\wrapper\generated\org_webRtc_WebRtcLibConfiguration.h">
      <Filter>wrapper\generated</Filter>
    </ClInclude>
    <ClInclude Include="..\..\..\..\xplatform\webrtc\sdk\windows\wrapper\generated\org_webRtc_MediaSample.h">
      <Filter>wrapper\generated</Filter>
    </ClInclude>
    <ClInclude Include="..\..\..\..\xplatform\webrtc\sdk\windows\wrapper\impl_org_webRtc_VideoFrameBuffer.h">
      <Filter>wrapper</Filter>
    </ClInclude>
    <ClInclude Include="..\..\..\..\xplatform\webrtc\sdk\windows\wrapper\impl_org_webRtc_VideoFrameBufferEvent.h">
      <Filter>wrapper</Filter>
    </ClInclude>
    <ClInclude Include="..\..\..\..\xplatform\webrtc\sdk\windows\wrapper\impl_org_webRtc_VideoFrameNativeBuffer.h">
      <Filter>wrapper</Filter>
    </ClInclude>
    <ClInclude Include="..\..\..\..\xplatform\webrtc\sdk\windows\wrapper\impl_org_webRtc_VideoFramePlanarYuvaBuffer.h">
      <Filter>wrapper</Filter>
    </ClInclude>
    <ClInclude Include="..\..\..\..\xplatform\webrtc\sdk\windows\wrapper\impl_org_webRtc_VideoFramePlanarYuvBuffer.h">
      <Filter>wrapper</Filter>
    </ClInclude>
    <ClInclude Include="..\..\..\..\xplatform\webrtc\sdk\windows\wrapper\generated\org_webRtc_VideoFrameBuffer.h">
      <Filter>wrapper\generated</Filter>
    </ClInclude>
    <ClInclude Include="..\..\..\..\xplatform\webrtc\sdk\windows\wrapper\generated\org_webRtc_VideoFrameBufferEvent.h">
      <Filter>wrapper\generated</Filter>
    </ClInclude>
    <ClInclude Include="..\..\..\..\xplatform\webrtc\sdk\windows\wrapper\generated\org_webRtc_VideoFrameNativeBuffer.h">
      <Filter>wrapper\generated</Filter>
    </ClInclude>
    <ClInclude Include="..\..\..\..\xplatform\webrtc\sdk\windows\wrapper\generated\org_webRtc_VideoFramePlanarYuvaBuffer.h">
      <Filter>wrapper\generated</Filter>
    </ClInclude>
    <ClInclude Include="..\..\..\..\xplatform\webrtc\sdk\windows\wrapper\generated\org_webRtc_VideoFramePlanarYuvBuffer.h">
      <Filter>wrapper\generated</Filter>
    </ClInclude>
  </ItemGroup>
  <ItemGroup>
    <ClCompile Include="..\..\..\..\xplatform\webrtc\sdk\windows\wrapper\impl_org_webRtc_AudioData.cpp">
      <Filter>wrapper</Filter>
    </ClCompile>
    <ClCompile Include="..\..\..\..\xplatform\webrtc\sdk\windows\wrapper\impl_org_webRtc_AudioTrackSource.cpp">
      <Filter>wrapper</Filter>
    </ClCompile>
<<<<<<< HEAD
=======
    <ClCompile Include="..\..\..\..\xplatform\webrtc\sdk\windows\wrapper\impl_org_webRtc_Constraint.cpp">
      <Filter>wrapper</Filter>
    </ClCompile>
    <ClCompile Include="..\..\..\..\xplatform\webrtc\sdk\windows\wrapper\impl_org_webRtc_CustomAudioDevice.cpp">
      <Filter>wrapper</Filter>
    </ClCompile>
    <ClCompile Include="..\..\..\..\xplatform\webrtc\sdk\windows\wrapper\impl_org_webRtc_CustomAudioDeviceParameters.cpp">
      <Filter>wrapper</Filter>
    </ClCompile>
    <ClCompile Include="..\..\..\..\xplatform\webrtc\sdk\windows\wrapper\impl_org_webRtc_CustomAudioDeviceRequestStateEvent.cpp">
      <Filter>wrapper</Filter>
    </ClCompile>
    <ClCompile Include="..\..\..\..\xplatform\webrtc\sdk\windows\wrapper\impl_org_webRtc_CustomAudioDeviceSelectEvent.cpp">
      <Filter>wrapper</Filter>
    </ClCompile>
    <ClCompile Include="..\..\..\..\xplatform\webrtc\sdk\windows\wrapper\impl_org_webRtc_CustomAudioDeviceRequestStereoEvent.cpp">
      <Filter>wrapper</Filter>
    </ClCompile>
    <ClCompile Include="..\..\..\..\xplatform\webrtc\sdk\windows\wrapper\impl_org_webRtc_CustomAudioMixerRequestMuteEvent.cpp">
      <Filter>wrapper</Filter>
    </ClCompile>
    <ClCompile Include="..\..\..\..\xplatform\webrtc\sdk\windows\wrapper\impl_org_webRtc_CustomAudioMixerRequestSettingsEvent.cpp">
      <Filter>wrapper</Filter>
    </ClCompile>
    <ClCompile Include="..\..\..\..\xplatform\webrtc\sdk\windows\wrapper\impl_org_webRtc_CustomAudioMixerRequestStateEvent.cpp">
      <Filter>wrapper</Filter>
    </ClCompile>
    <ClCompile Include="..\..\..\..\xplatform\webrtc\sdk\windows\wrapper\impl_org_webRtc_CustomAudioMixerRequestVolumeEvent.cpp">
      <Filter>wrapper</Filter>
    </ClCompile>
    <ClCompile Include="..\..\..\..\xplatform\webrtc\sdk\windows\wrapper\impl_org_webRtc_CustomAudioPlayoutDeviceInfo.cpp">
      <Filter>wrapper</Filter>
    </ClCompile>
    <ClCompile Include="..\..\..\..\xplatform\webrtc\sdk\windows\wrapper\impl_org_webRtc_CustomAudioRecordingDeviceInfo.cpp">
      <Filter>wrapper</Filter>
    </ClCompile>
    <ClCompile Include="..\..\..\..\xplatform\webrtc\sdk\windows\wrapper\impl_org_webRtc_CustomVideoCapturer.cpp">
      <Filter>wrapper</Filter>
    </ClCompile>
    <ClCompile Include="..\..\..\..\xplatform\webrtc\sdk\windows\wrapper\impl_org_webRtc_CustomVideoCapturerFactory.cpp">
      <Filter>wrapper</Filter>
    </ClCompile>
    <ClCompile Include="..\..\..\..\xplatform\webrtc\sdk\windows\wrapper\impl_org_webRtc_CustomVideoCapturerCreateEvent.cpp">
      <Filter>wrapper</Filter>
    </ClCompile>
    <ClCompile Include="..\..\..\..\xplatform\webrtc\sdk\windows\wrapper\impl_org_webRtc_CustomVideoCapturerParameters.cpp">
      <Filter>wrapper</Filter>
    </ClCompile>
    <ClCompile Include="..\..\..\..\xplatform\webrtc\sdk\windows\wrapper\impl_org_webRtc_CustomVideoCapturerStartEvent.cpp">
      <Filter>wrapper</Filter>
    </ClCompile>
>>>>>>> 10e31dc3
    <ClCompile Include="..\..\..\..\xplatform\webrtc\sdk\windows\wrapper\impl_org_webRtc_enums.cpp">
      <Filter>wrapper</Filter>
    </ClCompile>
    <ClCompile Include="..\..\..\..\xplatform\webrtc\sdk\windows\wrapper\impl_org_webRtc_EventQueue.cpp">
      <Filter>wrapper</Filter>
    </ClCompile>
    <ClCompile Include="..\..\..\..\xplatform\webrtc\sdk\windows\wrapper\impl_org_webRtc_EventQueueMaker.cpp">
      <Filter>wrapper</Filter>
    </ClCompile>
    <ClCompile Include="..\..\..\..\xplatform\webrtc\sdk\windows\wrapper\impl_org_webRtc_helpers.cpp">
      <Filter>wrapper</Filter>
    </ClCompile>
    <ClCompile Include="..\..\..\..\xplatform\webrtc\sdk\windows\wrapper\impl_org_webRtc_MediaElement.cpp">
      <Filter>wrapper</Filter>
    </ClCompile>
    <ClCompile Include="..\..\..\..\xplatform\webrtc\sdk\windows\wrapper\impl_org_webRtc_MediaElementMaker.cpp">
      <Filter>wrapper</Filter>
    </ClCompile>
    <ClCompile Include="..\..\..\..\xplatform\webrtc\sdk\windows\wrapper\impl_org_webRtc_MediaSample.cpp">
      <Filter>wrapper</Filter>
    </ClCompile>
    <ClCompile Include="..\..\..\..\xplatform\webrtc\sdk\windows\wrapper\impl_org_webRtc_MediaSource.cpp">
      <Filter>wrapper</Filter>
    </ClCompile>
    <ClCompile Include="..\..\..\..\xplatform\webrtc\sdk\windows\wrapper\impl_org_webRtc_MediaStreamTrack.cpp">
      <Filter>wrapper</Filter>
    </ClCompile>
    <ClCompile Include="..\..\..\..\xplatform\webrtc\sdk\windows\wrapper\impl_org_webRtc_MediaTrackSource.cpp">
      <Filter>wrapper</Filter>
    </ClCompile>
    <ClCompile Include="..\..\..\..\xplatform\webrtc\sdk\windows\wrapper\impl_org_webRtc_MessageEvent.cpp">
      <Filter>wrapper</Filter>
    </ClCompile>
    <ClCompile Include="..\..\..\..\xplatform\webrtc\sdk\windows\wrapper\impl_org_webRtc_MillisecondIntervalRange.cpp">
      <Filter>wrapper</Filter>
    </ClCompile>
    <ClCompile Include="..\..\..\..\xplatform\webrtc\sdk\windows\wrapper\impl_org_webRtc_RTCAnswerOptions.cpp">
      <Filter>wrapper</Filter>
    </ClCompile>
    <ClCompile Include="..\..\..\..\xplatform\webrtc\sdk\windows\wrapper\impl_org_webRtc_RTCAudioHandlerStats.cpp">
      <Filter>wrapper</Filter>
    </ClCompile>
    <ClCompile Include="..\..\..\..\xplatform\webrtc\sdk\windows\wrapper\impl_org_webRtc_RTCAudioReceiverStats.cpp">
      <Filter>wrapper</Filter>
    </ClCompile>
    <ClCompile Include="..\..\..\..\xplatform\webrtc\sdk\windows\wrapper\impl_org_webRtc_RTCAudioSenderStats.cpp">
      <Filter>wrapper</Filter>
    </ClCompile>
    <ClCompile Include="..\..\..\..\xplatform\webrtc\sdk\windows\wrapper\impl_org_webRtc_RTCBitrateParameters.cpp">
      <Filter>wrapper</Filter>
    </ClCompile>
    <ClCompile Include="..\..\..\..\xplatform\webrtc\sdk\windows\wrapper\impl_org_webRtc_RTCCertificate.cpp">
      <Filter>wrapper</Filter>
    </ClCompile>
    <ClCompile Include="..\..\..\..\xplatform\webrtc\sdk\windows\wrapper\impl_org_webRtc_RTCCertificateStats.cpp">
      <Filter>wrapper</Filter>
    </ClCompile>
    <ClCompile Include="..\..\..\..\xplatform\webrtc\sdk\windows\wrapper\impl_org_webRtc_RTCCodecStats.cpp">
      <Filter>wrapper</Filter>
    </ClCompile>
    <ClCompile Include="..\..\..\..\xplatform\webrtc\sdk\windows\wrapper\impl_org_webRtc_RTCConfiguration.cpp">
      <Filter>wrapper</Filter>
    </ClCompile>
    <ClCompile Include="..\..\..\..\xplatform\webrtc\sdk\windows\wrapper\impl_org_webRtc_RTCDataChannel.cpp">
      <Filter>wrapper</Filter>
    </ClCompile>
    <ClCompile Include="..\..\..\..\xplatform\webrtc\sdk\windows\wrapper\impl_org_webRtc_RTCDataChannelEvent.cpp">
      <Filter>wrapper</Filter>
    </ClCompile>
    <ClCompile Include="..\..\..\..\xplatform\webrtc\sdk\windows\wrapper\impl_org_webRtc_RTCDataChannelInit.cpp">
      <Filter>wrapper</Filter>
    </ClCompile>
    <ClCompile Include="..\..\..\..\xplatform\webrtc\sdk\windows\wrapper\impl_org_webRtc_RTCDataChannelStats.cpp">
      <Filter>wrapper</Filter>
    </ClCompile>
    <ClCompile Include="..\..\..\..\xplatform\webrtc\sdk\windows\wrapper\impl_org_webRtc_RTCDtlsFingerprint.cpp">
      <Filter>wrapper</Filter>
    </ClCompile>
    <ClCompile Include="..\..\..\..\xplatform\webrtc\sdk\windows\wrapper\impl_org_webRtc_RTCDtmfSender.cpp">
      <Filter>wrapper</Filter>
    </ClCompile>
    <ClCompile Include="..\..\..\..\xplatform\webrtc\sdk\windows\wrapper\impl_org_webRtc_RTCDtmfToneChangeEvent.cpp">
      <Filter>wrapper</Filter>
    </ClCompile>
    <ClCompile Include="..\..\..\..\xplatform\webrtc\sdk\windows\wrapper\impl_org_webRtc_RTCError.cpp">
      <Filter>wrapper</Filter>
    </ClCompile>
    <ClCompile Include="..\..\..\..\xplatform\webrtc\sdk\windows\wrapper\impl_org_webRtc_RTCIceCandidate.cpp">
      <Filter>wrapper</Filter>
    </ClCompile>
    <ClCompile Include="..\..\..\..\xplatform\webrtc\sdk\windows\wrapper\impl_org_webRtc_RTCIceCandidateInit.cpp">
      <Filter>wrapper</Filter>
    </ClCompile>
    <ClCompile Include="..\..\..\..\xplatform\webrtc\sdk\windows\wrapper\impl_org_webRtc_RTCIceCandidatePairStats.cpp">
      <Filter>wrapper</Filter>
    </ClCompile>
    <ClCompile Include="..\..\..\..\xplatform\webrtc\sdk\windows\wrapper\impl_org_webRtc_RTCIceCandidateStats.cpp">
      <Filter>wrapper</Filter>
    </ClCompile>
    <ClCompile Include="..\..\..\..\xplatform\webrtc\sdk\windows\wrapper\impl_org_webRtc_RTCIceServer.cpp">
      <Filter>wrapper</Filter>
    </ClCompile>
    <ClCompile Include="..\..\..\..\xplatform\webrtc\sdk\windows\wrapper\impl_org_webRtc_RTCInboundRtpStreamStats.cpp">
      <Filter>wrapper</Filter>
    </ClCompile>
    <ClCompile Include="..\..\..\..\xplatform\webrtc\sdk\windows\wrapper\impl_org_webRtc_RTCKeyParams.cpp">
      <Filter>wrapper</Filter>
    </ClCompile>
    <ClCompile Include="..\..\..\..\xplatform\webrtc\sdk\windows\wrapper\impl_org_webRtc_RTCMediaHandlerStats.cpp">
      <Filter>wrapper</Filter>
    </ClCompile>
    <ClCompile Include="..\..\..\..\xplatform\webrtc\sdk\windows\wrapper\impl_org_webRtc_RTCMediaStreamStats.cpp">
      <Filter>wrapper</Filter>
    </ClCompile>
    <ClCompile Include="..\..\..\..\xplatform\webrtc\sdk\windows\wrapper\impl_org_webRtc_RTCOAuthCredential.cpp">
      <Filter>wrapper</Filter>
    </ClCompile>
    <ClCompile Include="..\..\..\..\xplatform\webrtc\sdk\windows\wrapper\impl_org_webRtc_RTCOfferAnswerOptions.cpp">
      <Filter>wrapper</Filter>
    </ClCompile>
    <ClCompile Include="..\..\..\..\xplatform\webrtc\sdk\windows\wrapper\impl_org_webRtc_RTCOfferOptions.cpp">
      <Filter>wrapper</Filter>
    </ClCompile>
    <ClCompile Include="..\..\..\..\xplatform\webrtc\sdk\windows\wrapper\impl_org_webRtc_RTCOutboundRtpStreamStats.cpp">
      <Filter>wrapper</Filter>
    </ClCompile>
    <ClCompile Include="..\..\..\..\xplatform\webrtc\sdk\windows\wrapper\impl_org_webRtc_RTCPeerConnection.cpp">
      <Filter>wrapper</Filter>
    </ClCompile>
    <ClCompile Include="..\..\..\..\xplatform\webrtc\sdk\windows\wrapper\impl_org_webRtc_RTCPeerConnectionIceErrorEvent.cpp">
      <Filter>wrapper</Filter>
    </ClCompile>
    <ClCompile Include="..\..\..\..\xplatform\webrtc\sdk\windows\wrapper\impl_org_webRtc_RTCPeerConnectionIceEvent.cpp">
      <Filter>wrapper</Filter>
    </ClCompile>
    <ClCompile Include="..\..\..\..\xplatform\webrtc\sdk\windows\wrapper\impl_org_webRtc_RTCPeerConnectionStats.cpp">
      <Filter>wrapper</Filter>
    </ClCompile>
    <ClCompile Include="..\..\..\..\xplatform\webrtc\sdk\windows\wrapper\impl_org_webRtc_RTCReceivedRtpStreamStats.cpp">
      <Filter>wrapper</Filter>
    </ClCompile>
    <ClCompile Include="..\..\..\..\xplatform\webrtc\sdk\windows\wrapper\impl_org_webRtc_RTCRemoteInboundRtpStreamStats.cpp">
      <Filter>wrapper</Filter>
    </ClCompile>
    <ClCompile Include="..\..\..\..\xplatform\webrtc\sdk\windows\wrapper\impl_org_webRtc_RTCRemoteOutboundRtpStreamStats.cpp">
      <Filter>wrapper</Filter>
    </ClCompile>
    <ClCompile Include="..\..\..\..\xplatform\webrtc\sdk\windows\wrapper\impl_org_webRtc_RTCRSAParams.cpp">
      <Filter>wrapper</Filter>
    </ClCompile>
    <ClCompile Include="..\..\..\..\xplatform\webrtc\sdk\windows\wrapper\impl_org_webRtc_RTCRtcpFeedback.cpp">
      <Filter>wrapper</Filter>
    </ClCompile>
    <ClCompile Include="..\..\..\..\xplatform\webrtc\sdk\windows\wrapper\impl_org_webRtc_RTCRtcpParameters.cpp">
      <Filter>wrapper</Filter>
    </ClCompile>
    <ClCompile Include="..\..\..\..\xplatform\webrtc\sdk\windows\wrapper\impl_org_webRtc_RTCRtpCapabilities.cpp">
      <Filter>wrapper</Filter>
    </ClCompile>
    <ClCompile Include="..\..\..\..\xplatform\webrtc\sdk\windows\wrapper\impl_org_webRtc_RTCRtpCodecCapability.cpp">
      <Filter>wrapper</Filter>
    </ClCompile>
    <ClCompile Include="..\..\..\..\xplatform\webrtc\sdk\windows\wrapper\impl_org_webRtc_RTCRtpCodecParameters.cpp">
      <Filter>wrapper</Filter>
    </ClCompile>
    <ClCompile Include="..\..\..\..\xplatform\webrtc\sdk\windows\wrapper\impl_org_webRtc_RTCRtpCodingParameters.cpp">
      <Filter>wrapper</Filter>
    </ClCompile>
    <ClCompile Include="..\..\..\..\xplatform\webrtc\sdk\windows\wrapper\impl_org_webRtc_RTCRtpContributingSource.cpp">
      <Filter>wrapper</Filter>
    </ClCompile>
    <ClCompile Include="..\..\..\..\xplatform\webrtc\sdk\windows\wrapper\impl_org_webRtc_RTCRtpContributingSourceStats.cpp">
      <Filter>wrapper</Filter>
    </ClCompile>
    <ClCompile Include="..\..\..\..\xplatform\webrtc\sdk\windows\wrapper\impl_org_webRtc_RTCRtpDecodingParameters.cpp">
      <Filter>wrapper</Filter>
    </ClCompile>
    <ClCompile Include="..\..\..\..\xplatform\webrtc\sdk\windows\wrapper\impl_org_webRtc_RTCRtpEncodingParameters.cpp">
      <Filter>wrapper</Filter>
    </ClCompile>
    <ClCompile Include="..\..\..\..\xplatform\webrtc\sdk\windows\wrapper\impl_org_webRtc_RTCRtpFecParameters.cpp">
      <Filter>wrapper</Filter>
    </ClCompile>
    <ClCompile Include="..\..\..\..\xplatform\webrtc\sdk\windows\wrapper\impl_org_webRtc_RTCRtpHeaderExtensionCapability.cpp">
      <Filter>wrapper</Filter>
    </ClCompile>
    <ClCompile Include="..\..\..\..\xplatform\webrtc\sdk\windows\wrapper\impl_org_webRtc_RTCRtpHeaderExtensionParameters.cpp">
      <Filter>wrapper</Filter>
    </ClCompile>
    <ClCompile Include="..\..\..\..\xplatform\webrtc\sdk\windows\wrapper\impl_org_webRtc_RTCRtpParameters.cpp">
      <Filter>wrapper</Filter>
    </ClCompile>
    <ClCompile Include="..\..\..\..\xplatform\webrtc\sdk\windows\wrapper\impl_org_webRtc_RTCRtpReceiveParameters.cpp">
      <Filter>wrapper</Filter>
    </ClCompile>
    <ClCompile Include="..\..\..\..\xplatform\webrtc\sdk\windows\wrapper\impl_org_webRtc_RTCRtpReceiver.cpp">
      <Filter>wrapper</Filter>
    </ClCompile>
    <ClCompile Include="..\..\..\..\xplatform\webrtc\sdk\windows\wrapper\impl_org_webRtc_RTCRtpRtxParameters.cpp">
      <Filter>wrapper</Filter>
    </ClCompile>
    <ClCompile Include="..\..\..\..\xplatform\webrtc\sdk\windows\wrapper\impl_org_webRtc_RTCRtpSender.cpp">
      <Filter>wrapper</Filter>
    </ClCompile>
    <ClCompile Include="..\..\..\..\xplatform\webrtc\sdk\windows\wrapper\impl_org_webRtc_RTCRtpSendParameters.cpp">
      <Filter>wrapper</Filter>
    </ClCompile>
    <ClCompile Include="..\..\..\..\xplatform\webrtc\sdk\windows\wrapper\impl_org_webRtc_RTCRtpStreamStats.cpp">
      <Filter>wrapper</Filter>
    </ClCompile>
    <ClCompile Include="..\..\..\..\xplatform\webrtc\sdk\windows\wrapper\impl_org_webRtc_RTCRtpSynchronizationSource.cpp">
      <Filter>wrapper</Filter>
    </ClCompile>
    <ClCompile Include="..\..\..\..\xplatform\webrtc\sdk\windows\wrapper\impl_org_webRtc_RTCRtpTransceiver.cpp">
      <Filter>wrapper</Filter>
    </ClCompile>
    <ClCompile Include="..\..\..\..\xplatform\webrtc\sdk\windows\wrapper\impl_org_webRtc_RTCRtpTransceiverInit.cpp">
      <Filter>wrapper</Filter>
    </ClCompile>
    <ClCompile Include="..\..\..\..\xplatform\webrtc\sdk\windows\wrapper\impl_org_webRtc_RTCSenderAudioTrackAttachmentStats.cpp">
      <Filter>wrapper</Filter>
    </ClCompile>
    <ClCompile Include="..\..\..\..\xplatform\webrtc\sdk\windows\wrapper\impl_org_webRtc_RTCSenderVideoTrackAttachmentStats.cpp">
      <Filter>wrapper</Filter>
    </ClCompile>
    <ClCompile Include="..\..\..\..\xplatform\webrtc\sdk\windows\wrapper\impl_org_webRtc_RTCSentRtpStreamStats.cpp">
      <Filter>wrapper</Filter>
    </ClCompile>
    <ClCompile Include="..\..\..\..\xplatform\webrtc\sdk\windows\wrapper\impl_org_webRtc_RTCSessionDescription.cpp">
      <Filter>wrapper</Filter>
    </ClCompile>
    <ClCompile Include="..\..\..\..\xplatform\webrtc\sdk\windows\wrapper\impl_org_webRtc_RTCSessionDescriptionInit.cpp">
      <Filter>wrapper</Filter>
    </ClCompile>
    <ClCompile Include="..\..\..\..\xplatform\webrtc\sdk\windows\wrapper\impl_org_webRtc_RTCStats.cpp">
      <Filter>wrapper</Filter>
    </ClCompile>
    <ClCompile Include="..\..\..\..\xplatform\webrtc\sdk\windows\wrapper\impl_org_webRtc_RTCStatsProvider.cpp">
      <Filter>wrapper</Filter>
    </ClCompile>
    <ClCompile Include="..\..\..\..\xplatform\webrtc\sdk\windows\wrapper\impl_org_webRtc_RTCStatsReport.cpp">
      <Filter>wrapper</Filter>
    </ClCompile>
    <ClCompile Include="..\..\..\..\xplatform\webrtc\sdk\windows\wrapper\impl_org_webRtc_RTCStatsTypeSet.cpp">
      <Filter>wrapper</Filter>
    </ClCompile>
    <ClCompile Include="..\..\..\..\xplatform\webrtc\sdk\windows\wrapper\impl_org_webRtc_RTCTrackEvent.cpp">
      <Filter>wrapper</Filter>
    </ClCompile>
    <ClCompile Include="..\..\..\..\xplatform\webrtc\sdk\windows\wrapper\impl_org_webRtc_RTCTransportStats.cpp">
      <Filter>wrapper</Filter>
    </ClCompile>
    <ClCompile Include="..\..\..\..\xplatform\webrtc\sdk\windows\wrapper\impl_org_webRtc_RTCVideoHandlerStats.cpp">
      <Filter>wrapper</Filter>
    </ClCompile>
    <ClCompile Include="..\..\..\..\xplatform\webrtc\sdk\windows\wrapper\impl_org_webRtc_RTCVideoReceiverStats.cpp">
      <Filter>wrapper</Filter>
    </ClCompile>
    <ClCompile Include="..\..\..\..\xplatform\webrtc\sdk\windows\wrapper\impl_org_webRtc_RTCVideoSenderStats.cpp">
      <Filter>wrapper</Filter>
    </ClCompile>
    <ClCompile Include="..\..\..\..\xplatform\webrtc\sdk\windows\wrapper\impl_org_webRtc_VideoCapturer.cpp">
      <Filter>wrapper</Filter>
    </ClCompile>
    <ClCompile Include="..\..\..\..\xplatform\webrtc\sdk\windows\wrapper\impl_org_webRtc_VideoCapturerCreationParameters.cpp">
      <Filter>wrapper</Filter>
    </ClCompile>
    <ClCompile Include="..\..\..\..\xplatform\webrtc\sdk\windows\wrapper\impl_org_webRtc_VideoCapturerInputSize.cpp">
      <Filter>wrapper</Filter>
    </ClCompile>
    <ClCompile Include="..\..\..\..\xplatform\webrtc\sdk\windows\wrapper\impl_org_webRtc_VideoData.cpp">
      <Filter>wrapper</Filter>
    </ClCompile>
    <ClCompile Include="..\..\..\..\xplatform\webrtc\sdk\windows\wrapper\impl_org_webRtc_VideoDeviceInfo.cpp">
      <Filter>wrapper</Filter>
    </ClCompile>
    <ClCompile Include="..\..\..\..\xplatform\webrtc\sdk\windows\wrapper\impl_org_webRtc_VideoFormat.cpp">
      <Filter>wrapper</Filter>
    </ClCompile>
    <ClCompile Include="..\..\..\..\xplatform\webrtc\sdk\windows\wrapper\impl_org_webRtc_VideoOptions.cpp">
      <Filter>wrapper</Filter>
    </ClCompile>
    <ClCompile Include="..\..\..\..\xplatform\webrtc\sdk\windows\wrapper\impl_org_webRtc_VideoTrackSource.cpp">
      <Filter>wrapper</Filter>
    </ClCompile>
    <ClCompile Include="..\..\..\..\xplatform\webrtc\sdk\windows\wrapper\impl_org_webRtc_VideoTrackSourceStats.cpp">
      <Filter>wrapper</Filter>
    </ClCompile>
    <ClCompile Include="..\..\..\..\xplatform\webrtc\sdk\windows\wrapper\impl_org_webRtc_WebRtcFactory.cpp">
      <Filter>wrapper</Filter>
    </ClCompile>
    <ClCompile Include="..\..\..\..\xplatform\webrtc\sdk\windows\wrapper\impl_org_webRtc_WebRtcFactoryConfiguration.cpp">
      <Filter>wrapper</Filter>
    </ClCompile>
    <ClCompile Include="..\..\..\..\xplatform\webrtc\sdk\windows\wrapper\impl_org_webRtc_WebRtcLib.cpp">
      <Filter>wrapper</Filter>
    </ClCompile>
    <ClCompile Include="..\..\..\..\xplatform\webrtc\sdk\windows\wrapper\impl_org_webRtc_WebRtcLibConfiguration.cpp">
      <Filter>wrapper</Filter>
    </ClCompile>
    <ClCompile Include="..\..\..\..\xplatform\webrtc\sdk\windows\wrapper\impl_webrtc_MediaStreamSource.cpp">
      <Filter>wrapper</Filter>
    </ClCompile>
    <ClCompile Include="..\..\..\..\xplatform\webrtc\sdk\windows\wrapper\impl_webrtc_VideoCaptureMediaSink.cpp">
      <Filter>wrapper</Filter>
    </ClCompile>
    <ClCompile Include="..\..\..\..\xplatform\webrtc\sdk\windows\wrapper\impl_webrtc_VideoCapturer.cpp">
      <Filter>wrapper</Filter>
    </ClCompile>
    <ClCompile Include="..\..\..\..\xplatform\webrtc\sdk\windows\wrapper\impl_org_webRtc.cpp">
      <Filter>wrapper</Filter>
    </ClCompile>
    <ClCompile Include="..\..\..\..\xplatform\webrtc\sdk\windows\wrapper\impl_org_webRtc_AudioBuffer.cpp">
      <Filter>wrapper</Filter>
    </ClCompile>
    <ClCompile Include="..\..\..\..\xplatform\webrtc\sdk\windows\wrapper\impl_org_webRtc_AudioBufferConfiguration.cpp">
      <Filter>wrapper</Filter>
    </ClCompile>
    <ClCompile Include="..\..\..\..\xplatform\webrtc\sdk\windows\wrapper\impl_org_webRtc_AudioBufferEvent.cpp">
      <Filter>wrapper</Filter>
    </ClCompile>
    <ClCompile Include="..\..\..\..\xplatform\webrtc\sdk\windows\wrapper\impl_org_webRtc_AudioFrame.cpp">
      <Filter>wrapper</Filter>
    </ClCompile>
    <ClCompile Include="..\..\..\..\xplatform\webrtc\sdk\windows\wrapper\impl_org_webRtc_AudioOptions.cpp">
      <Filter>wrapper</Filter>
    </ClCompile>
    <ClCompile Include="..\..\..\..\xplatform\webrtc\sdk\windows\wrapper\impl_org_webRtc_AudioProcessingInitializeEvent.cpp">
      <Filter>wrapper</Filter>
    </ClCompile>
    <ClCompile Include="..\..\..\..\xplatform\webrtc\sdk\windows\wrapper\impl_org_webRtc_AudioProcessingRuntimeSettingEvent.cpp">
      <Filter>wrapper</Filter>
    </ClCompile>
    <ClCompile Include="..\..\..\..\xplatform\webrtc\sdk\windows\wrapper\impl_webrtc_MRCVideoEffectDefinition.cpp">
      <Filter>wrapper</Filter>
    </ClCompile>
    <ClCompile Include="..\..\..\..\xplatform\webrtc\sdk\windows\wrapper\impl_webrtc_MRCAudioEffectDefinition.cpp">
      <Filter>wrapper</Filter>
    </ClCompile>
    <ClCompile Include="..\..\..\..\xplatform\webrtc\sdk\windows\wrapper\impl_webrtc_AudioDeviceWasapi.cpp">
      <Filter>wrapper</Filter>
    </ClCompile>
    <ClCompile Include="..\..\..\..\xplatform\webrtc\sdk\windows\wrapper\impl_org_webRtc_VideoFrameBuffer.cpp">
      <Filter>wrapper</Filter>
    </ClCompile>
    <ClCompile Include="..\..\..\..\xplatform\webrtc\sdk\windows\wrapper\impl_org_webRtc_VideoFrameBufferEvent.cpp">
      <Filter>wrapper</Filter>
    </ClCompile>
    <ClCompile Include="..\..\..\..\xplatform\webrtc\sdk\windows\wrapper\impl_org_webRtc_VideoFrameNativeBuffer.cpp">
      <Filter>wrapper</Filter>
    </ClCompile>
    <ClCompile Include="..\..\..\..\xplatform\webrtc\sdk\windows\wrapper\impl_org_webRtc_VideoFramePlanarYuvaBuffer.cpp">
      <Filter>wrapper</Filter>
    </ClCompile>
    <ClCompile Include="..\..\..\..\xplatform\webrtc\sdk\windows\wrapper\impl_org_webRtc_VideoFramePlanarYuvBuffer.cpp">
      <Filter>wrapper</Filter>
    </ClCompile>
  </ItemGroup>
  <ItemGroup>
    <None Include="..\..\..\..\xplatform\webrtc\sdk\windows\wrapper\Org.WebRtc.Glue.events.json">
      <Filter>wrapper</Filter>
    </None>
    <None Include="..\..\..\..\xplatform\webrtc\sdk\windows\wrapper\generated\output.json">
      <Filter>wrapper\generated</Filter>
    </None>
  </ItemGroup>
</Project><|MERGE_RESOLUTION|>--- conflicted
+++ resolved
@@ -283,15 +283,6 @@
     <ClInclude Include="..\..\..\..\xplatform\webrtc\sdk\windows\wrapper\generated\org_webRtc_VideoFormat.h">
       <Filter>wrapper\generated</Filter>
     </ClInclude>
-    <ClInclude Include="..\..\..\..\xplatform\webrtc\sdk\windows\wrapper\generated\org_webRtc_VideoOptions.h">
-      <Filter>wrapper\generated</Filter>
-    </ClInclude>
-    <ClInclude Include="..\..\..\..\xplatform\webrtc\sdk\windows\wrapper\generated\org_webRtc_VideoTrackSource.h">
-      <Filter>wrapper\generated</Filter>
-    </ClInclude>
-    <ClInclude Include="..\..\..\..\xplatform\webrtc\sdk\windows\wrapper\generated\org_webRtc_VideoTrackSourceStats.h">
-      <Filter>wrapper\generated</Filter>
-    </ClInclude>
     <ClInclude Include="..\..\..\..\xplatform\webrtc\sdk\windows\wrapper\generated\org_webRtc_WebRtcFactory.h">
       <Filter>wrapper\generated</Filter>
     </ClInclude>
@@ -331,11 +322,6 @@
     <ClInclude Include="..\..\..\..\xplatform\webrtc\sdk\windows\wrapper\generated\org_webRtc_AudioTrackSource.h">
       <Filter>wrapper\generated</Filter>
     </ClInclude>
-<<<<<<< HEAD
-=======
-    <ClInclude Include="..\..\..\..\xplatform\webrtc\sdk\windows\wrapper\generated\org_webRtc_Constraint.h">
-      <Filter>wrapper\generated</Filter>
-    </ClInclude>
     <ClInclude Include="..\..\..\..\xplatform\webrtc\sdk\windows\wrapper\generated\org_webRtc_CustomAudioDevice.h">
       <Filter>wrapper\generated</Filter>
     </ClInclude>
@@ -384,7 +370,6 @@
     <ClInclude Include="..\..\..\..\xplatform\webrtc\sdk\windows\wrapper\generated\org_webRtc_CustomVideoCapturerStartEvent.h">
       <Filter>wrapper\generated</Filter>
     </ClInclude>
->>>>>>> 10e31dc3
     <ClInclude Include="..\..\..\..\xplatform\webrtc\sdk\windows\wrapper\generated\org_webRtc_EventQueue.h">
       <Filter>wrapper\generated</Filter>
     </ClInclude>
@@ -415,11 +400,6 @@
     <ClInclude Include="..\..\..\..\xplatform\webrtc\sdk\windows\wrapper\impl_org_webRtc_AudioTrackSource.h">
       <Filter>wrapper</Filter>
     </ClInclude>
-<<<<<<< HEAD
-=======
-    <ClInclude Include="..\..\..\..\xplatform\webrtc\sdk\windows\wrapper\impl_org_webRtc_Constraint.h">
-      <Filter>wrapper</Filter>
-    </ClInclude>
     <ClInclude Include="..\..\..\..\xplatform\webrtc\sdk\windows\wrapper\impl_org_webRtc_CustomAudioDevice.h">
       <Filter>wrapper</Filter>
     </ClInclude>
@@ -468,7 +448,6 @@
     <ClInclude Include="..\..\..\..\xplatform\webrtc\sdk\windows\wrapper\impl_org_webRtc_CustomVideoCapturerStartEvent.h">
       <Filter>wrapper</Filter>
     </ClInclude>
->>>>>>> 10e31dc3
     <ClInclude Include="..\..\..\..\xplatform\webrtc\sdk\windows\wrapper\impl_org_webRtc_enums.h">
       <Filter>wrapper</Filter>
     </ClInclude>
@@ -752,15 +731,6 @@
       <Filter>wrapper</Filter>
     </ClInclude>
     <ClInclude Include="..\..\..\..\xplatform\webrtc\sdk\windows\wrapper\impl_org_webRtc_VideoFormat.h">
-      <Filter>wrapper</Filter>
-    </ClInclude>
-    <ClInclude Include="..\..\..\..\xplatform\webrtc\sdk\windows\wrapper\impl_org_webRtc_VideoOptions.h">
-      <Filter>wrapper</Filter>
-    </ClInclude>
-    <ClInclude Include="..\..\..\..\xplatform\webrtc\sdk\windows\wrapper\impl_org_webRtc_VideoTrackSource.h">
-      <Filter>wrapper</Filter>
-    </ClInclude>
-    <ClInclude Include="..\..\..\..\xplatform\webrtc\sdk\windows\wrapper\impl_org_webRtc_VideoTrackSourceStats.h">
       <Filter>wrapper</Filter>
     </ClInclude>
     <ClInclude Include="..\..\..\..\xplatform\webrtc\sdk\windows\wrapper\impl_org_webRtc_WebRtcFactory.h">
@@ -879,11 +849,6 @@
     <ClCompile Include="..\..\..\..\xplatform\webrtc\sdk\windows\wrapper\impl_org_webRtc_AudioTrackSource.cpp">
       <Filter>wrapper</Filter>
     </ClCompile>
-<<<<<<< HEAD
-=======
-    <ClCompile Include="..\..\..\..\xplatform\webrtc\sdk\windows\wrapper\impl_org_webRtc_Constraint.cpp">
-      <Filter>wrapper</Filter>
-    </ClCompile>
     <ClCompile Include="..\..\..\..\xplatform\webrtc\sdk\windows\wrapper\impl_org_webRtc_CustomAudioDevice.cpp">
       <Filter>wrapper</Filter>
     </ClCompile>
@@ -932,7 +897,6 @@
     <ClCompile Include="..\..\..\..\xplatform\webrtc\sdk\windows\wrapper\impl_org_webRtc_CustomVideoCapturerStartEvent.cpp">
       <Filter>wrapper</Filter>
     </ClCompile>
->>>>>>> 10e31dc3
     <ClCompile Include="..\..\..\..\xplatform\webrtc\sdk\windows\wrapper\impl_org_webRtc_enums.cpp">
       <Filter>wrapper</Filter>
     </ClCompile>
@@ -1210,15 +1174,6 @@
       <Filter>wrapper</Filter>
     </ClCompile>
     <ClCompile Include="..\..\..\..\xplatform\webrtc\sdk\windows\wrapper\impl_org_webRtc_VideoFormat.cpp">
-      <Filter>wrapper</Filter>
-    </ClCompile>
-    <ClCompile Include="..\..\..\..\xplatform\webrtc\sdk\windows\wrapper\impl_org_webRtc_VideoOptions.cpp">
-      <Filter>wrapper</Filter>
-    </ClCompile>
-    <ClCompile Include="..\..\..\..\xplatform\webrtc\sdk\windows\wrapper\impl_org_webRtc_VideoTrackSource.cpp">
-      <Filter>wrapper</Filter>
-    </ClCompile>
-    <ClCompile Include="..\..\..\..\xplatform\webrtc\sdk\windows\wrapper\impl_org_webRtc_VideoTrackSourceStats.cpp">
       <Filter>wrapper</Filter>
     </ClCompile>
     <ClCompile Include="..\..\..\..\xplatform\webrtc\sdk\windows\wrapper\impl_org_webRtc_WebRtcFactory.cpp">
